--- conflicted
+++ resolved
@@ -92,12 +92,7 @@
     $ docker-compose -f docker/docker-compose.yml -f docker/docker-compose.mac.yml up
 
     // Shuts down Docker containers and Docker network
-<<<<<<< HEAD
-    $ docker-compose -f docker/docker-compose.yml -f docker/docker-compose.mac.yml down```
-=======
     $ docker-compose -f docker/docker-compose.yml -f docker/docker-compose.mac.yml down
-
->>>>>>> b1144b1b
 
 Windows
 ^^^^^^^^^^^
