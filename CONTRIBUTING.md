--- conflicted
+++ resolved
@@ -26,12 +26,7 @@
 
 * **Documentation**
   * You are expected to write some Documentation. It's easy. **Very** easy actually with [Python Docstrings](https://www.geeksforgeeks.org/python-docstrings/)
-<<<<<<< HEAD
-  * If you dare, you may add the python documentation reference to the Sphinx documentation build. But we are also ok with doing that for you
-
-=======
   
->>>>>>> dfb9e931
 # Structure of files and folders
 
 Inside the root folder or the repo, these folders are important:
@@ -42,11 +37,6 @@
   * contains the Python packages that are loaded using the plugin interface
 * `src/webapp`
   * contains the Web Interface
-<<<<<<< HEAD
-* `src/docs/sphinx`
-  * contains the documentation sources and build flow using Sphinx
-=======
->>>>>>> dfb9e931
 
 All folders on all hierarchy levels starting with `scratch*` are ignored by git and flake8. These are intended
 as local, temporary scratch areas.
@@ -123,7 +113,7 @@
 We provide git hooks for those checks for convenience. To activate
 
 ~~~bash
-cp .githooks/pre-commit .git/hooks/.
+cp .githooks/pre-commit` .git/hooks/.
 ~~~
 
 ### Python Code
