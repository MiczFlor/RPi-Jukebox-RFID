system:
    box_name : Jukebox
<<<<<<< HEAD
    audiofolder_path: ../../shared
    playlistfolder_path: ../../playlists
modules:
    named:
        volume: volume # Load this first
        jingle: jingle
        player: playermpd
    others:
        - alsaif
        - alsaif.alsawave
        - jingle.jinglemp3
    # Write a reference of all loaded plugin callables to this file (comment out disables)
    reference_out: ../../shared/settings/plugin_reference.txt
volume:
    interface: alsa
jingle:
    startup_sound: ../../resources/audio/startupsound.wav
    # startup_sound: ../../resources/audio/startupsound.mp3
    shutdown_sound: ../../resources/audio/shutdownsound.wav
    # Use file ending to choose player from available jingle services
    service: auto
jinglemp3:
    # These parameters are passed to the mpeg123 player (e.g. [-d 2])
    call_parameters: []
playermpd:
=======
    startup_sound: /home/pi/RPi-Jukebox-RFID/resources/audio/startupsound.wav
    shutdown_sound: /home/pi/RPi-Jukebox-RFID/resources/audio/shutdownsound.wav
    audiofolder_path: /home/pi/RPi-Jukebox-RFID/shared/audiofolders
    playlists_path: /home/pi/RPi-Jukebox-RFID/shared/playlists
player:
    status_file: /home/pi/RPi-Jukebox-RFID/shared/settings/music_player_status.json
modules:
    volume: jukebox.alsaif
    player: jukebox.mpd
    others: [rfid]
mpd:
>>>>>>> bffd7c33
    host: localhost
    status_file: ../../shared/settings/music_player_status.json
alsaif:
    mixer: Headphone
alsawave:
    device: default
rpc:
    tcp_port: 5555
    websocket_port: 5556
pubsub:
    websocket_port: 5557
rfid:
<<<<<<< HEAD
    cardid_database: ../../shared/settings/jukebox_cardid_database.json
=======
    cardid_database: /home/pi/RPi-Jukebox-RFID/shared/settings/jukebox_cardid_database.json
>>>>>>> bffd7c33
<|MERGE_RESOLUTION|>--- conflicted
+++ resolved
@@ -1,6 +1,5 @@
 system:
     box_name : Jukebox
-<<<<<<< HEAD
     audiofolder_path: ../../shared
     playlistfolder_path: ../../playlists
 modules:
@@ -26,19 +25,6 @@
     # These parameters are passed to the mpeg123 player (e.g. [-d 2])
     call_parameters: []
 playermpd:
-=======
-    startup_sound: /home/pi/RPi-Jukebox-RFID/resources/audio/startupsound.wav
-    shutdown_sound: /home/pi/RPi-Jukebox-RFID/resources/audio/shutdownsound.wav
-    audiofolder_path: /home/pi/RPi-Jukebox-RFID/shared/audiofolders
-    playlists_path: /home/pi/RPi-Jukebox-RFID/shared/playlists
-player:
-    status_file: /home/pi/RPi-Jukebox-RFID/shared/settings/music_player_status.json
-modules:
-    volume: jukebox.alsaif
-    player: jukebox.mpd
-    others: [rfid]
-mpd:
->>>>>>> bffd7c33
     host: localhost
     status_file: ../../shared/settings/music_player_status.json
 alsaif:
@@ -51,8 +37,4 @@
 pubsub:
     websocket_port: 5557
 rfid:
-<<<<<<< HEAD
-    cardid_database: ../../shared/settings/jukebox_cardid_database.json
-=======
-    cardid_database: /home/pi/RPi-Jukebox-RFID/shared/settings/jukebox_cardid_database.json
->>>>>>> bffd7c33
+    cardid_database: ../../shared/settings/jukebox_cardid_database.json