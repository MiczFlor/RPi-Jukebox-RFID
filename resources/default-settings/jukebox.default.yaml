# IMPORTANT:
# Always use relative path from folder `src/jukebox` (`../../`), but do not use relative paths with `~/`.
# Sole (!) exception is in playermpd.mpd_conf
system:
  box_name: Jukebox
modules:
  named:
    # Do not change the order!
    publishing: publishing
    volume: volume
    jingle: jingle
    jingle.alsawave: jingle.alsawave
    jingle.jinglemp3: jingle.jinglemp3
    player: player.plugin
    cards: rfid.cards
    rfid: rfid.reader
    timers: timers
    host: hostif.linux
    bluetooth_audio_buttons: controls.bluetooth_audio_buttons
    gpio: gpio.gpioz.plugin
    sync_rfidcards: synchronisation.rfidcards
  others:
  - misc
pulse:
  # Reset system volume to this level after start. (Comment out disables and volume is not changed)
  startup_volume: 40
  # Automatically toggle output between primary and secondary audio output
  # when a device connects (Note: So far, toggle happens when ANY device connects)
  toggle_on_connect: true
  # Limit maximum volume range to XX % - can be changed through the UI (for temporary use)
  soft_max_volume: 70
  # Run the audio configuration tool to configure the pulseaudio sinks
  #
  # After startup, the audio output defaults to primary
  # Any Bluetooth device should be the secondary (as it may not always be available directly after boot)
  #
  # For manual setting of pulseaudio sinks use:
  # $ pactl list sinks short
  #
  # Test sinks with
  # $ paplay -D sink_name /usr/share/sounds/alsa/Front_Center.wav
  #
  # Parameters:
  # - alias       : user defined alias for better readability
  # - volume_limit: a hard volume limit representing the new 100 %
  #                 i.e. the user input range 0...100 % will be scaled into this range
  #                 this can be used to attenuate the maximum volume levels between different outputs
  #                 i.e. make both channels equally load out 100 % and make sure it never gets too loud
  outputs:
    primary:
      alias: Built-in speakers
      volume_limit: 100
      soft_max_volume: 100
      # Leave pulse_sink_name empty for first start-up (will be filled with systems default sink)
      # pulse_sink_name: alsa_output.pci-0000_00_1f.3.analog-stereo
    secondary:
      alias: Bluetooth headset
      volume_limit: 100
      soft_max_volume: 100
      # Leave pulse_sink_name unfilled to disable secondary output
      # pulse_sink_name: bluez_sink.C4_FB_20_63_CO_FE.a2dp_sink
jingle:
   # Supported file formats as jingles: *.wav and *.mp3. Note that *.wav is faster!
  startup_sound: ../../resources/audio/startupsound.wav
  # startup_sound: ../../resources/audio/startupsound.mp3
  # Shutdown sound is not played on Ctrl-C (to reduce developer's stain)
  shutdown_sound: ../../resources/audio/shutdownsound.wav
  # Use file ending to choose player from available jingle services
  service: auto
  # The playback volume of the jingles. (Comment out means use current system volume)
  volume: 30
jinglemp3:
  # Config of the MP3 Jingle Service
  # These parameters are passed to the mpeg123 player (e.g. [-d 2])
  call_parameters: []
alsawave:
  # Config of the Wave through ALSA Jingle Service
  device: default
<<<<<<< HEAD
=======
playermpd:
  host: localhost
  status_file: ../../shared/settings/music_player_status.json
  second_swipe_action:
    # Note: Does not follow the RPC alias convention (yet)
    # Must be one of: 'toggle', 'play', 'skip', 'rewind', 'replay', 'none'
    alias: toggle
  library:
    update_on_startup: true
    check_user_rights: true
  mpd_conf: ~/.config/mpd/mpd.conf
  # Must be one of: 'none', 'stop', 'rewind':
  end_of_playlist_next_action: none
  # Must be one of: 'none', 'prev', 'rewind':
  stopped_prev_action: prev
  # Must be one of: 'none', 'next', 'rewind':
  stopped_next_action: next
>>>>>>> aee32ff5
rpc:
  tcp_port: 5555
  websocket_port: 5556
publishing:
  # Ports for the publisher. Setting a port number to 0 disables the port
  # The WebUI requires the websocket connection
  tcp_port: 5558
  websocket_port: 5557
rfid:
  reader_config: ../../shared/settings/rfid.yaml
  card_database: ../../shared/settings/cards.yaml
gpioz:
  enable: false
  config_file: ../../shared/settings/gpio.yaml
timers:
  # These timers are always disabled after start
  # The following values only give the default values.
  # These can be changed when enabling the respective timer on a case-by-case basis w/o saving
  shutdown:
    default_timeout_sec: 3600
  stop_player:
    default_timeout_sec: 3600
  volume_fade_out:
    default_time_per_iteration_sec: 900
    number_of_steps: 10
host:
  # Do not actually execute system shutdown and reboot commands
  debug_mode: false
  # Whether to publish the host's temperature regularly
  publish_temperature:
    enabled: true
    timer_interval_sec: 10
  # Should we disable the power management of the WLAN to ensure reachability via WLAN?
  wlan_power:
    disable_power_down: false
    # Specify the wlan interface. Get a list from $iwconfig. 'wlan0' is default on RPis
    card: wlan0
  # RPi-specific stuff. Will be silently ignored if not on an RPi
  rpi:
    hdmi_power_down: false
bluetooth_audio_buttons:
  # When a bluetooth sound device (headphone, speakers) connects
  # attempt to automatically listen to it's buttons (play, next, ...)
  # Note that volume up/down is handled independently from this by the bluetooth audio protocol
  enable: true
# Espeak is the current speech synthesizer
speaking_text:
  # All languages available here: http://espeak.sourceforge.net/languages.html
  lang: en
  # Must be one of: normal, fast, slow
  speed: normal
  # Whether you want to read punctuation or not
  speak_punct: False
  # Must be one of: female, male, croak, whisper
  voice: female
sync_rfidcards:
  enable: false
  config_file: ../../shared/settings/sync_rfidcards.yaml
webapp:
  coverart_cache_path: ../../src/webapp/build/cover-cache
  # Load cover arts in Webapp. Change to false in case you have performance issue
  # when handling a lot of music
  # Defaults to true
  show_covers: true<|MERGE_RESOLUTION|>--- conflicted
+++ resolved
@@ -76,26 +76,6 @@
 alsawave:
   # Config of the Wave through ALSA Jingle Service
   device: default
-<<<<<<< HEAD
-=======
-playermpd:
-  host: localhost
-  status_file: ../../shared/settings/music_player_status.json
-  second_swipe_action:
-    # Note: Does not follow the RPC alias convention (yet)
-    # Must be one of: 'toggle', 'play', 'skip', 'rewind', 'replay', 'none'
-    alias: toggle
-  library:
-    update_on_startup: true
-    check_user_rights: true
-  mpd_conf: ~/.config/mpd/mpd.conf
-  # Must be one of: 'none', 'stop', 'rewind':
-  end_of_playlist_next_action: none
-  # Must be one of: 'none', 'prev', 'rewind':
-  stopped_prev_action: prev
-  # Must be one of: 'none', 'next', 'rewind':
-  stopped_next_action: next
->>>>>>> aee32ff5
 rpc:
   tcp_port: 5555
   websocket_port: 5556
