<<<<<<< HEAD
# Provides a few selected examples of GPIO configuration
# For many more configuration recipes go to the documentation!
=======
# Provides 4 selected examples of GPIO configuration
# Check out the documentation for more configuration recipes
>>>>>>> 9dfe2982
# https://rpi-jukebox-rfid.readthedocs.io/en/latest/index.html
pin_factory:
  type: mock.MockFactory
output_devices:
  RfidBuzzer:
<<<<<<< HEAD
    # Sound an active Piezo Buzzer once when a card swipe has been detected. For unknown cards, sound it three times.
    # Extend the card read buzzer to also sound one long beep after completed boot up and two beeps on shutdown.
    # Extend the buzzer also to sound once when maximum or minimum volume is reached
=======
    # Trigger a Piezzo Buzzer once when a card swipe has been detected. For unknown cards, trigger it 3 times.
    # Extend the buzzer to also trigger 1 long beep after completed boot up and 2 beeps on shutdown.
>>>>>>> 9dfe2982
    type: Buzzer
    connect:
      - gpio.gpioz.plugin.connectivity.register_rfid_callback
      - gpio.gpioz.plugin.connectivity.register_status_buzzer_callback
      - gpio.gpioz.plugin.connectivity.register_volume_buzzer_callback
    kwargs:
      pin: 12
  VolumeLED:
    # Have an LED change its brightness to reflect the current volume level.
    type: PWMLED
    connect: gpio.gpioz.plugin.connectivity.register_volume_led_callback
    kwargs:
      pin: 18
input_devices:
  TogglePlayback:
    # A button to toggle music playback on single press
    type: Button
    kwargs:
      pin: 14
    actions:
      on_press:
        alias: toggle
  VolumeRotator:
    # A rotary encoder (e.g. KY-040) to change the volume.
    type: RotaryEncoder
    kwargs:
      a: 5
      b: 6
    actions:
      on_rotate_clockwise:
        alias: change_volume
        args: 5
      on_rotate_counter_clockwise:
        alias: change_volume
        args: -5
  SixActionBeast:
    # Two buttons encoding six different actions
    type: TwinButton
    kwargs:
      a: 12
      b: 13
      hold_repeat: true
    actions:
      on_short_press_a:
        alias: prev_song
      on_short_press_b:
        alias: next_song
      on_short_press_ab:
        alias: toggle
      on_long_press_a:
        alias: change_volume
        args: -3
      on_long_press_b:
        alias: change_volume
        args: 3
      on_long_press_ab:
        alias: toggle_output<|MERGE_RESOLUTION|>--- conflicted
+++ resolved
@@ -1,23 +1,13 @@
-<<<<<<< HEAD
 # Provides a few selected examples of GPIO configuration
-# For many more configuration recipes go to the documentation!
-=======
-# Provides 4 selected examples of GPIO configuration
-# Check out the documentation for more configuration recipes
->>>>>>> 9dfe2982
+# Check out the documentation for many more configuration recipes
 # https://rpi-jukebox-rfid.readthedocs.io/en/latest/index.html
 pin_factory:
   type: mock.MockFactory
 output_devices:
   RfidBuzzer:
-<<<<<<< HEAD
     # Sound an active Piezo Buzzer once when a card swipe has been detected. For unknown cards, sound it three times.
     # Extend the card read buzzer to also sound one long beep after completed boot up and two beeps on shutdown.
     # Extend the buzzer also to sound once when maximum or minimum volume is reached
-=======
-    # Trigger a Piezzo Buzzer once when a card swipe has been detected. For unknown cards, trigger it 3 times.
-    # Extend the buzzer to also trigger 1 long beep after completed boot up and 2 beeps on shutdown.
->>>>>>> 9dfe2982
     type: Buzzer
     connect:
       - gpio.gpioz.plugin.connectivity.register_rfid_callback
