FROM debian:buster

COPY . /code
WORKDIR /code

RUN groupadd --gid 1000 pi ;\
  useradd -u 1000 -g 1000 -G sudo -d /home/pi -m -s /bin/bash -p '$1$iV7TOwOe$6ojkJQXyEA9bHd/SqNLNj0' pi ;\
  chown -R 1000:1000 /code /home/pi ;\
  chmod +x /code/scripts/installscripts/buster-install-default.sh

<<<<<<< HEAD
RUN apt-get update ;\
  apt-get -y install curl gnupg sudo nano python3-pytest ;\
=======
RUN export DEBIAN_FRONTEND=noninteractive ;\
  apt-get update ;\
  apt-get -y install curl gnupg sudo nano;\
>>>>>>> 54d5397c
  echo 'deb http://raspbian.raspberrypi.org/raspbian/ buster main contrib non-free rpi' > /etc/apt/sources.list.d/raspi.list ;\
  echo 'deb http://archive.raspberrypi.org/debian/ buster main' >> /etc/apt/sources.list.d/raspi.list ;\
  curl http://raspbian.raspberrypi.org/raspbian.public.key | apt-key add - ;\
  curl http://archive.raspberrypi.org/debian/raspberrypi.gpg.key | apt-key add - ;\
  echo 'pi ALL=(ALL) NOPASSWD: ALL' > /etc/sudoers.d/pi ;\
  apt-get clean ;\
  rm -rf /var/cache/apt/* /var/lib/apt/lists/*

RUN export DEBIAN_FRONTEND=noninteractive ;\
  apt-get update ;\
  apt-get -y dist-upgrade --auto-remove --purge ;\
  apt-get -y install wget build-essential git iw locales wpasupplicant;\
  apt-get clean ;\
  touch /boot/cmdline.txt /etc/sysctl.conf ;\
  rm -rf /var/cache/apt/* /var/lib/apt/lists/*

ENTRYPOINT pytest-3

USER pi<|MERGE_RESOLUTION|>--- conflicted
+++ resolved
@@ -8,14 +8,9 @@
   chown -R 1000:1000 /code /home/pi ;\
   chmod +x /code/scripts/installscripts/buster-install-default.sh
 
-<<<<<<< HEAD
-RUN apt-get update ;\
-  apt-get -y install curl gnupg sudo nano python3-pytest ;\
-=======
 RUN export DEBIAN_FRONTEND=noninteractive ;\
   apt-get update ;\
-  apt-get -y install curl gnupg sudo nano;\
->>>>>>> 54d5397c
+  apt-get -y install curl gnupg sudo nano python3-pytest ;\
   echo 'deb http://raspbian.raspberrypi.org/raspbian/ buster main contrib non-free rpi' > /etc/apt/sources.list.d/raspi.list ;\
   echo 'deb http://archive.raspberrypi.org/debian/ buster main' >> /etc/apt/sources.list.d/raspi.list ;\
   curl http://raspbian.raspberrypi.org/raspbian.public.key | apt-key add - ;\
