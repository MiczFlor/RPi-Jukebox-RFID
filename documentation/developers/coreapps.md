--- conflicted
+++ resolved
@@ -50,7 +50,6 @@
 
 Command Line Interface to the Jukebox RPC Server.
 
-<<<<<<< HEAD
 A command line tool for sending RPC commands to the running jukebox app. This uses the same interface as the WebUI. Can be used for additional control or for debugging. Use `./run_rpc_tool.py` to start the tool in interactive mode.
 
 The tool features auto-completion and command history.
@@ -59,9 +58,6 @@
 
 The tool can also be used to send commands directly, when passing a `-c` argument, e.g. `./run_rpc_tool.py -c host.shutdown`.
 
-=======
-A command line tool for sending RPC commands to the running jukebox app. This uses the same interface as the WebUI. Can be used for additional control or for debugging.The tool features auto-completion and command history. The list of available commands is fetched from the running Jukebox service.
->>>>>>> 9e65de46
 
 ### Publicity Sniffer
 
