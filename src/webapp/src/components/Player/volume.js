import React, { useContext, useEffect, useState } from 'react';

import Grid from '@mui/material/Grid';
import Slider from '@mui/material/Slider';
import VolumeDownIcon from '@mui/icons-material/VolumeDown';
import VolumeMuteIcon from '@mui/icons-material/VolumeMute';
import VolumeOffIcon from '@mui/icons-material/VolumeOff';
import VolumeUpIcon from '@mui/icons-material/VolumeUp';
import { useTheme } from '@mui/material/styles';

import PlayerContext from '../../context/player/context';
import request from '../../utils/request';

import { getMaxVolume } from '../../utils/requests';

const Volume = () => {
  const theme = useTheme();

  const {
    state,
  } = useContext(PlayerContext);

  const { volume } = state.playerstatus || {};

  const [isChangingVolume, setIsChangingVolume] = useState(false);
  const [_volume, setVolume] = useState(0);

  const [volumeMute, setVolumeMute] = useState(false);
  const [maxVolume, setMaxVolume] = useState(100);
  const [volumeStep] = useState(1);

  const toggleVolumeMute = () => {
    setVolumeMute(!volumeMute);
    request('toggleMuteVolume', { mute_on: !volumeMute });
  };

  const updateVolume = () => {
    request('setVolume', { volume: _volume });
    // Delay the next command to avoid jumping slide control
    setTimeout(() => setIsChangingVolume(false), 500);
  }

  const handleVolumeChange = (event, newVolume) => {
    setIsChangingVolume(true);
<<<<<<< HEAD
    if (newVolume <= volumeMax) {
      setVolume(newVolume);
=======
    if (newVolume <= maxVolume) {
      _setVolume(newVolume);
>>>>>>> 680e48d8
    }
  }

  useEffect(() => {
    // Only trigger API when not dragging volume bar
    if (!isChangingVolume) {
      setVolume(volume);
    }
  }, [isChangingVolume, volume]);

  useEffect(() => {
    const fetchMaxVolume = async () =>  {
      const { result } = await getMaxVolume();
      setMaxVolume(result);
    }

    fetchMaxVolume();
  }, []);

  return (
    <Grid
      alignItems="center"
      container
      direction="row"
      justifyContent="center"
      sx={{ width: '100%' }}
    >
      <Grid
        item
        onClick={toggleVolumeMute}
        sx={{ marginRight: theme.spacing(2) }}
      >
        {volumeMute && <VolumeOffIcon />}
        {!volumeMute && _volume === 0 && <VolumeMuteIcon />}
        {!volumeMute && _volume > 0 && _volume < 50 && <VolumeDownIcon />}
        {!volumeMute && _volume >= 50 && <VolumeUpIcon />}
      </Grid>
      <Grid item xs>
        <Slider
          aria-labelledby="Volume Slider"
          onChange={handleVolumeChange}
          onChangeCommitted={updateVolume}
          disabled={volumeMute}
          marks={[ { value: maxVolume } ]}
          size="small"
          step={volumeStep}
          value={typeof _volume === 'number' ? _volume : 0}
          valueLabelDisplay="auto"
        />
      </Grid>
    </Grid>
  );
}

export default Volume;<|MERGE_RESOLUTION|>--- conflicted
+++ resolved
@@ -11,15 +11,9 @@
 import PlayerContext from '../../context/player/context';
 import request from '../../utils/request';
 
-import { getMaxVolume } from '../../utils/requests';
-
 const Volume = () => {
   const theme = useTheme();
-
-  const {
-    state,
-  } = useContext(PlayerContext);
-
+  const { state } = useContext(PlayerContext);
   const { volume } = state.playerstatus || {};
 
   const [isChangingVolume, setIsChangingVolume] = useState(false);
@@ -42,13 +36,8 @@
 
   const handleVolumeChange = (event, newVolume) => {
     setIsChangingVolume(true);
-<<<<<<< HEAD
-    if (newVolume <= volumeMax) {
+    if (newVolume <= maxVolume) {
       setVolume(newVolume);
-=======
-    if (newVolume <= maxVolume) {
-      _setVolume(newVolume);
->>>>>>> 680e48d8
     }
   }
 
@@ -61,7 +50,7 @@
 
   useEffect(() => {
     const fetchMaxVolume = async () =>  {
-      const { result } = await getMaxVolume();
+      const { result } = await request('getMaxVolume');
       setMaxVolume(result);
     }
 
