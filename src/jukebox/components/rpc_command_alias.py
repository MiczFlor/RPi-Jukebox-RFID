--- conflicted
+++ resolved
@@ -62,16 +62,9 @@
     'set_soft_max_volume': {
         'package': 'volume',
         'plugin': 'ctrl',
-<<<<<<< HEAD
         'method': 'set_soft_max_volume',
         'ignore_card_removal_action': True},
     'toggle_output': {
-=======
-        'method': 'dec_volume',
-        'ignore_card_removal_action': True,
-        'ignore_same_id_delay': True},
-    'set_max_volume': {
->>>>>>> 7eaf7d36
         'package': 'volume',
         'plugin': 'ctrl',
         'method': 'toggle_output',
