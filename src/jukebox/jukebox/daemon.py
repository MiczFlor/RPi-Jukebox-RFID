#!/usr/bin/env python3
# -*- coding: utf-8 -*-

import threading
import sys
import signal
import configparser

import jukebox.Volume
import jukebox.System
from player import PlayerMPD
from jukebox.rpc.Server import RpcServer
from jukebox.NvManager import nv_manager
from components.rfid_reader.PhonieboxRfidReader import RFID_Reader
# from gpio_control import gpio_control

<<<<<<< HEAD
=======
g_nvm = None


def signal_handler(signal, frame):
    """ catches signal and triggers the graceful exit """
    print("Caught signal {}, exiting...".format(signal))
    exit_gracefully(signal, frame)


def exit_gracefully(esignal, frame):
    print("\nGot Signal {} ({}) \n {}".format(signal.Signals(esignal).name, esignal, frame))

    global g_nvm
    # TODO: stop all threads

    # save all nonvolatile data
    g_nvm.save_all()
    # TODO: play stop (maybe)
    # TODO: implement shutdown ()

    print("Exiting")
    sys.exit(0)


def dump_config_options(phoniebox_config, filename):
    print("\nDumping configig option from File:" + filename)
    for section in phoniebox_config.sections():
        print("[" + section + "]")
        options = phoniebox_config.options(section)
        for option in options:
            print(option + " = " + phoniebox_config.get(section, option))
    print("\n")


def jukebox_daemon(configuration_file, verbose=0):

    global g_nvm
    zmq_context = None

    phoniebox_config = configparser.ConfigParser(inline_comment_prefixes=";")
    phoniebox_config.read(configuration_file)

    print("Starting the " + phoniebox_config.get('SYSTEM', 'BOX_NAME') + " Daemon")

    if verbose:
        dump_config_options(phoniebox_config, configuration_file)

    # Play Startup Sound
    volume_control = jukebox.Volume.volume_control_alsa(listcards=False)

    startsound_thread = threading.Thread(target=volume_control.play_wave_file,
                                         args=[phoniebox_config.get('SYSTEM', 'STARTUP_SOUND')])
    startsound_thread.start()

    g_nvm = nv_manager()

    # load music player status
    music_player_status = g_nvm.load(phoniebox_config.get('PLAYER', 'MUSIC_PLAYER_STATUS'))

    # load card id database
    cardid_database = g_nvm.load(phoniebox_config.get('RFID', 'CARDID_DATABASE'))

    # MPD Configs
    mpd_host = phoniebox_config.get('SYSTEM', 'MPD_HOST')

    # initialize Jukebox objcts
    objects = {'volume': volume_control,
               'player': PlayerMPD.player_control(mpd_host, music_player_status, volume_control),
               'system': jukebox.System.system_control}

    print("Init Jukebox RPC Server ")
    rpcs = PhonieboxRpcServer(objects)
    if rpcs is not None:
        zmq_context = rpcs.connect()

    # rfid_reader = RFID_Reader("RDM6300",{'numberformat':'card_id_float'})
    rfid_reader = RFID_Reader("Fake", zmq_context=zmq_context)
    if rfid_reader is not None:
        rfid_reader.set_cardid_db(cardid_database)
        rfid_reader.reader.set_card_ids(list(cardid_database))     # just for Fake Reader to be aware of card numbers
        rfid_thread = threading.Thread(target=rfid_reader.run)
    else:
        rfid_thread = None

    # initialize gpio
    # TODO: GPIO not yet integreted
    gpio_config = None
    if gpio_config is not None:
        gpio_config = configparser.ConfigParser(inline_comment_prefixes=";")
        gpio_config.read(phoniebox_config.get('GPIO', 'GPIO_CONFIG'))

        # phoniebox_function_calls = function_calls.phoniebox_function_calls()
        # gpio_controler = gpio_control(phoniebox_function_calls)

        # devices = gpio_controler.get_all_devices(config)
        # gpio_controler.print_all_devices()
        # gpio_thread = threading.Thread(target=gpio_controler.gpio_loop)
    else:
        gpio_thread = None

    # setup the signal listeners
    signal.signal(signal.SIGINT, exit_gracefully)
    signal.signal(signal.SIGTERM, exit_gracefully)
>>>>>>> 8c691f38

class JukeBox:
    def __init__(self, configuration_file, verbose=0):
        self.verbose = verbose
        self.nvm = nv_manager()
        self.zmq_context = None

        self.config = configparser.ConfigParser(inline_comment_prefixes=";")
        self.config.read(configuration_file)

        print("Starting the " + self.config.get('SYSTEM', 'BOX_NAME') + " Daemon")

        if verbose > 1:
            self.dump_config_options(self.config, configuration_file)

        # setup the signal listeners
        signal.signal(signal.SIGINT, self.signal_handler)
        signal.signal(signal.SIGTERM, self.signal_handler)

    def dump_config_options(self, config, filename):
        print("\nDumping configig option from File:" + filename)
        for section in config.sections():
            print("[" + section + "]")
            options = config.options(section)
            for option in options:
                print(option + " = " + config.get(section, option))
            print("\n")

    def signal_handler(self, esignal, frame):
        # catches signal and triggers the graceful exit
        print("------------------------\nCaught signal {} ({}) \n {}".format(signal.Signals(esignal).name, esignal, frame))
        self.exit_gracefully()

    def exit_gracefully(self):
        # TODO: play stop
        # TODO: Iterate over objects and tell them to exit
        # TODO: stop all threads

        # save all nonvolatile data
        self.nvm.save_all()

        # TODO: implement shutdown ()

        if self.verbose:
            print("Exiting")
        sys.exit(0)

    def run(self):
        # Play Startup Sound
        volume_control = jukebox.Volume.volume_control_alsa(listcards=False)

        startsound_thread = threading.Thread(target=volume_control.play_wave_file,
                                             args=[self.config.get('SYSTEM', 'STARTUP_SOUND')])
        startsound_thread.start()

        # load music player status
        music_player_status = self.nvm.load(self.config.get('PLAYER', 'MUSIC_PLAYER_STATUS'))

        # load card id database
        cardid_database = self.nvm.load(self.config.get('RFID', 'CARDID_DATABASE'))

        # initialize Jukebox objcts
        objects = {'volume': volume_control,
                   'player': PlayerMPD.player_control(music_player_status, volume_control),
                   'system': jukebox.System.system_control}

        if self.verbose:
            print("Init Jukebox RPC Server ")
        rpcserver = RpcServer(objects)
        if rpcserver is not None:
            self.zmq_context = rpcserver.connect()

        # rfid_reader = RFID_Reader("RDM6300",{'numberformat':'card_id_float'})
        rfid_reader = RFID_Reader("Fake", zmq_context=self.zmq_context)
        if rfid_reader is not None:
            rfid_reader.set_cardid_db(cardid_database)
            rfid_reader.reader.set_card_ids(list(cardid_database))     # just for Fake Reader to be aware of card ids
            rfid_thread = threading.Thread(target=rfid_reader.run)
        else:
            rfid_thread = None

        # initialize gpio
        # TODO: GPIO not yet integrated
        gpio_config = None
        if gpio_config is not None:
            gpio_config = configparser.ConfigParser(inline_comment_prefixes=";")
            gpio_config.read(self.config.get('GPIO', 'GPIO_CONFIG'))

            # phoniebox_function_calls = function_calls.phoniebox_function_calls()
            # gpio_controler = gpio_control(phoniebox_function_calls)

            # devices = gpio_controler.get_all_devices(config)
            # gpio_controler.print_all_devices()
            # gpio_thread = threading.Thread(target=gpio_controler.gpio_loop)
        else:
            gpio_thread = None

        # Start threads and RPC Server
        if rpcserver is not None:
            if gpio_thread is not None:
                if self.verbose:
                    print("Starting GPIO Thread")
                gpio_thread.start()
            if rfid_thread is not None:
                if self.verbose:
                    print("Starting RFID Thread")
                rfid_thread.start()
            if self.verbose:
                print("Starting RPC Server")
            rpcserver.run()<|MERGE_RESOLUTION|>--- conflicted
+++ resolved
@@ -14,112 +14,6 @@
 from components.rfid_reader.PhonieboxRfidReader import RFID_Reader
 # from gpio_control import gpio_control
 
-<<<<<<< HEAD
-=======
-g_nvm = None
-
-
-def signal_handler(signal, frame):
-    """ catches signal and triggers the graceful exit """
-    print("Caught signal {}, exiting...".format(signal))
-    exit_gracefully(signal, frame)
-
-
-def exit_gracefully(esignal, frame):
-    print("\nGot Signal {} ({}) \n {}".format(signal.Signals(esignal).name, esignal, frame))
-
-    global g_nvm
-    # TODO: stop all threads
-
-    # save all nonvolatile data
-    g_nvm.save_all()
-    # TODO: play stop (maybe)
-    # TODO: implement shutdown ()
-
-    print("Exiting")
-    sys.exit(0)
-
-
-def dump_config_options(phoniebox_config, filename):
-    print("\nDumping configig option from File:" + filename)
-    for section in phoniebox_config.sections():
-        print("[" + section + "]")
-        options = phoniebox_config.options(section)
-        for option in options:
-            print(option + " = " + phoniebox_config.get(section, option))
-    print("\n")
-
-
-def jukebox_daemon(configuration_file, verbose=0):
-
-    global g_nvm
-    zmq_context = None
-
-    phoniebox_config = configparser.ConfigParser(inline_comment_prefixes=";")
-    phoniebox_config.read(configuration_file)
-
-    print("Starting the " + phoniebox_config.get('SYSTEM', 'BOX_NAME') + " Daemon")
-
-    if verbose:
-        dump_config_options(phoniebox_config, configuration_file)
-
-    # Play Startup Sound
-    volume_control = jukebox.Volume.volume_control_alsa(listcards=False)
-
-    startsound_thread = threading.Thread(target=volume_control.play_wave_file,
-                                         args=[phoniebox_config.get('SYSTEM', 'STARTUP_SOUND')])
-    startsound_thread.start()
-
-    g_nvm = nv_manager()
-
-    # load music player status
-    music_player_status = g_nvm.load(phoniebox_config.get('PLAYER', 'MUSIC_PLAYER_STATUS'))
-
-    # load card id database
-    cardid_database = g_nvm.load(phoniebox_config.get('RFID', 'CARDID_DATABASE'))
-
-    # MPD Configs
-    mpd_host = phoniebox_config.get('SYSTEM', 'MPD_HOST')
-
-    # initialize Jukebox objcts
-    objects = {'volume': volume_control,
-               'player': PlayerMPD.player_control(mpd_host, music_player_status, volume_control),
-               'system': jukebox.System.system_control}
-
-    print("Init Jukebox RPC Server ")
-    rpcs = PhonieboxRpcServer(objects)
-    if rpcs is not None:
-        zmq_context = rpcs.connect()
-
-    # rfid_reader = RFID_Reader("RDM6300",{'numberformat':'card_id_float'})
-    rfid_reader = RFID_Reader("Fake", zmq_context=zmq_context)
-    if rfid_reader is not None:
-        rfid_reader.set_cardid_db(cardid_database)
-        rfid_reader.reader.set_card_ids(list(cardid_database))     # just for Fake Reader to be aware of card numbers
-        rfid_thread = threading.Thread(target=rfid_reader.run)
-    else:
-        rfid_thread = None
-
-    # initialize gpio
-    # TODO: GPIO not yet integreted
-    gpio_config = None
-    if gpio_config is not None:
-        gpio_config = configparser.ConfigParser(inline_comment_prefixes=";")
-        gpio_config.read(phoniebox_config.get('GPIO', 'GPIO_CONFIG'))
-
-        # phoniebox_function_calls = function_calls.phoniebox_function_calls()
-        # gpio_controler = gpio_control(phoniebox_function_calls)
-
-        # devices = gpio_controler.get_all_devices(config)
-        # gpio_controler.print_all_devices()
-        # gpio_thread = threading.Thread(target=gpio_controler.gpio_loop)
-    else:
-        gpio_thread = None
-
-    # setup the signal listeners
-    signal.signal(signal.SIGINT, exit_gracefully)
-    signal.signal(signal.SIGTERM, exit_gracefully)
->>>>>>> 8c691f38
 
 class JukeBox:
     def __init__(self, configuration_file, verbose=0):
@@ -181,9 +75,12 @@
         # load card id database
         cardid_database = self.nvm.load(self.config.get('RFID', 'CARDID_DATABASE'))
 
+        # MPD Configs
+        mpd_host = self.config.get('SYSTEM', 'MPD_HOST')
+
         # initialize Jukebox objcts
         objects = {'volume': volume_control,
-                   'player': PlayerMPD.player_control(music_player_status, volume_control),
+                   'player': PlayerMPD.player_control(mpd_host, music_player_status, volume_control),
                    'system': jukebox.System.system_control}
 
         if self.verbose:
