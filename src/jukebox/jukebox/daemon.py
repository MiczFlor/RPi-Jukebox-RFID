#!/usr/bin/env python3
# -*- coding: utf-8 -*-

import threading
import sys
import signal
import logging
import importlib
import zmq

import jukebox.Volume
import jukebox.System
from player import PlayerMPD
from jukebox.rpc.server import RpcServer
from jukebox.pubsub.server import PubSubServer
from jukebox.NvManager import nv_manager
from components.rfid_reader.PhonieboxRfidReader import RFID_Reader
# from gpio_control import gpio_control

import jukebox.cfghandler

logger = logging.getLogger('jb.daemon')
cfg = jukebox.cfghandler.get_handler('jukebox')


class JukeBox:
    def __init__(self, configuration_file):
        self.nvm = nv_manager()
        self.configuration_file = configuration_file

        jukebox.cfghandler.load_yaml(cfg, self.configuration_file)

        self.pubsubserver = PubSubServer()

        logger.info("Starting the " + cfg.getn('system', 'box_name', default='Jukebox2') + " Daemon")
        logger.info("Starting the " + cfg['system'].get('box_name', default='Jukebox2') + " Daemon")

        # setup the signal listeners
        signal.signal(signal.SIGINT, self.signal_handler)
        signal.signal(signal.SIGTERM, self.signal_handler)

    def signal_handler(self, esignal, frame):
        # catches signal and triggers the graceful exit
        logger.info("Caught signal {} ({}) \n {}".format(signal.Signals(esignal).name, esignal, frame))
        self.exit_gracefully()

    def exit_gracefully(self):
<<<<<<< HEAD
        # TODO: play stop
        # TODO: Iterate over objects and tell them to exit
        # TODO: stop all threads
        logger.info("Exiting")
=======

        shutdown_sound_thread = threading.Thread(target=self.objects['volume'].play_wave_file,
                                                 args=[self.config.get('SYSTEM', 'SHUTDOWN_SOUND')])
        shutdown_sound_thread.start()
>>>>>>> 7638b424

        # save all nonvolatile data
        self.nvm.save_all()
        jukebox.cfghandler.write_yaml(cfg, self.configuration_file, only_if_changed=True)

        self.objects['player'].stop(None)

        # TODO: Iterate over objects and tell them to exit
        # TODO: stop all threads

        # wait for shutdown sound to complete
        shutdown_sound_thread.join()
        logger.info("Exiting")

        # TODO: implement shutdown ()

        sys.exit(0)

    def run(self):
        objects = {}
        if 'volume' in cfg['modules']:
            try:
                m_volume = importlib.import_module(cfg['modules']['volume'], 'pkg.subpkg')
            except Exception as e:
                logger.error(f"Failed to load volume module: {cfg['modules']['volume']}. Trying without...")
                logger.error(f"Reason: {e}")
            else:
                objects['volume'] = m_volume.init()
                if 'startup_sound' in cfg['system']:
                    startsound_thread = threading.Thread(target=m_volume.play_wave,
                                                         args=[cfg['system']['startup_sound']],
                                                         name='StartSound')
                    startsound_thread.daemon = True
                    startsound_thread.start()
                else:
                    logger.debug("No startup sound in config file")

        # load music player status
        music_player_status = self.nvm.load(cfg.getn('player', 'status_file'))

        # load card id database
        cardid_database = self.nvm.load(cfg.getn('rfid', 'cardid_database'))

        # MPD Configs
        mpd_host = cfg.getn('mpd', 'host')

        # initialize Jukebox objcts
<<<<<<< HEAD
        objects['system'] = jukebox.System.system_control
        objects['player'] = PlayerMPD.player_control(mpd_host, music_player_status, objects['volume'], self.pubsubserver)

        logger.info("Init Jukebox RPC Server")
        rpcserver = RpcServer(objects)
=======
        self.objects = {'volume': volume_control,
                        'player': PlayerMPD.player_control(mpd_host, music_player_status, volume_control),
                        'system': jukebox.System.system_control}

        logger.info("Init Jukebox RPC Server")
        rpcserver = RpcServer(self.objects)
        if rpcserver is not None:
            self.zmq_context = rpcserver.connect()
>>>>>>> 7638b424

        # rfid_reader = RFID_Reader("RDM6300",{'numberformat':'card_id_float'})
        rfid_reader = RFID_Reader("Fake", zmq_address='inproc://JukeBoxRpcServer', zmq_context=zmq.Context.instance())
        if rfid_reader is not None:
            rfid_reader.set_cardid_db(cardid_database)
            rfid_reader.reader.set_card_ids(list(cardid_database))     # just for Fake Reader to be aware of card ids
            rfid_thread = threading.Thread(target=rfid_reader.run)
        else:
            rfid_thread = None


        # initialize gpio
        # TODO: GPIO not yet integrated
        gpio_config = None
        if gpio_config is not None:
            pass
            # gpio_config = configparser.ConfigParser(inline_comment_prefixes=";")
            # gpio_config.read(self.config.get('GPIO', 'GPIO_CONFIG'))

            # phoniebox_function_calls = function_calls.phoniebox_function_calls()
            # gpio_controler = gpio_control(phoniebox_function_calls)

            # devices = gpio_controler.get_all_devices(config)
            # gpio_controler.print_all_devices()
            # gpio_thread = threading.Thread(target=gpio_controler.gpio_loop)
        else:
            gpio_thread = None

        # Start threads and RPC Server
        if rpcserver is not None:
            if gpio_thread is not None:
                logger.debug("Starting GPIO Thread")
                gpio_thread.start()
            if rfid_thread is not None:
                logger.debug("Starting RFID Thread")
                rfid_thread.start()

            logger.debug("Starting RPC Server ...")
            rpcserver.run()
<|MERGE_RESOLUTION|>--- conflicted
+++ resolved
@@ -38,6 +38,7 @@
         # setup the signal listeners
         signal.signal(signal.SIGINT, self.signal_handler)
         signal.signal(signal.SIGTERM, self.signal_handler)
+        self.objects = {}
 
     def signal_handler(self, esignal, frame):
         # catches signal and triggers the graceful exit
@@ -45,45 +46,41 @@
         self.exit_gracefully()
 
     def exit_gracefully(self):
-<<<<<<< HEAD
-        # TODO: play stop
         # TODO: Iterate over objects and tell them to exit
         # TODO: stop all threads
-        logger.info("Exiting")
-=======
 
-        shutdown_sound_thread = threading.Thread(target=self.objects['volume'].play_wave_file,
-                                                 args=[self.config.get('SYSTEM', 'SHUTDOWN_SOUND')])
-        shutdown_sound_thread.start()
->>>>>>> 7638b424
+        self.objects['player'].stop(None)
+
+        if 'shutdown_sound' in cfg['system'] and self.objects['volume'] is not None:
+            shutdown_sound_thread = threading.Thread(target=self.objects['volume'].play_wave,
+                                                         args=[self.config.get('SYSTEM', 'SHUTDOWN_SOUND')],
+                                                         name='ShutdownSound')
+            shutdown_sound_thread.daemon = True
+            shutdown_sound_thread.start()
+        else:
+            logger.debug("No shutdown sound in config file")
 
         # save all nonvolatile data
         self.nvm.save_all()
         jukebox.cfghandler.write_yaml(cfg, self.configuration_file, only_if_changed=True)
-
-        self.objects['player'].stop(None)
-
-        # TODO: Iterate over objects and tell them to exit
-        # TODO: stop all threads
 
         # wait for shutdown sound to complete
         shutdown_sound_thread.join()
         logger.info("Exiting")
 
         # TODO: implement shutdown ()
-
         sys.exit(0)
 
     def run(self):
-        objects = {}
         if 'volume' in cfg['modules']:
             try:
                 m_volume = importlib.import_module(cfg['modules']['volume'], 'pkg.subpkg')
             except Exception as e:
                 logger.error(f"Failed to load volume module: {cfg['modules']['volume']}. Trying without...")
                 logger.error(f"Reason: {e}")
+                self.objects['volume'] = None
             else:
-                objects['volume'] = m_volume.init()
+                self.objects['volume'] = m_volume.init()
                 if 'startup_sound' in cfg['system']:
                     startsound_thread = threading.Thread(target=m_volume.play_wave,
                                                          args=[cfg['system']['startup_sound']],
@@ -103,22 +100,12 @@
         mpd_host = cfg.getn('mpd', 'host')
 
         # initialize Jukebox objcts
-<<<<<<< HEAD
-        objects['system'] = jukebox.System.system_control
-        objects['player'] = PlayerMPD.player_control(mpd_host, music_player_status, objects['volume'], self.pubsubserver)
-
-        logger.info("Init Jukebox RPC Server")
-        rpcserver = RpcServer(objects)
-=======
-        self.objects = {'volume': volume_control,
-                        'player': PlayerMPD.player_control(mpd_host, music_player_status, volume_control),
-                        'system': jukebox.System.system_control}
+        self.objects['system'] = jukebox.System.system_control
+        self.objects['player'] = PlayerMPD.player_control(mpd_host, music_player_status, 
+                                                            self.objects['volume'], self.pubsubserver)
 
         logger.info("Init Jukebox RPC Server")
         rpcserver = RpcServer(self.objects)
-        if rpcserver is not None:
-            self.zmq_context = rpcserver.connect()
->>>>>>> 7638b424
 
         # rfid_reader = RFID_Reader("RDM6300",{'numberformat':'card_id_float'})
         rfid_reader = RFID_Reader("Fake", zmq_address='inproc://JukeBoxRpcServer', zmq_context=zmq.Context.instance())
@@ -128,7 +115,6 @@
             rfid_thread = threading.Thread(target=rfid_reader.run)
         else:
             rfid_thread = None
-
 
         # initialize gpio
         # TODO: GPIO not yet integrated
@@ -157,4 +143,4 @@
                 rfid_thread.start()
 
             logger.debug("Starting RPC Server ...")
-            rpcserver.run()
+            rpcserver.run()