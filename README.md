--- conflicted
+++ resolved
@@ -8,7 +8,6 @@
 
 A contactless jukebox for the Raspberry Pi, playing audio files, playlists, podcasts, web streams and spotify triggered by RFID cards. All plug and play via USB, no soldering iron needed. Update: if you must, it now also features a howto for adding GPIO buttons controls.
 
-<<<<<<< HEAD
 **IMPORTANT NOTICE REGARDING SPOTIFY INTEGRATION**
 
 >Spotify has [disabled access to libspotify on May 16, 2022](https://developer.spotify.com/community/news/2022/04/12/libspotify-sunset/).
@@ -70,20 +69,10 @@
 * 🦄 Code: [Release Branch](https://github.com/MiczFlor/RPi-Jukebox-RFID/tree/future3/main), [Development Branch](https://github.com/MiczFlor/RPi-Jukebox-RFID/tree/future3/develop)
 
 ---
-=======
-## The Phoniebox Calendar 2021 is here!!!
-
-Another bunch of wonderful designs! 2021 is the third Phoniebox calendar. If you are interested, you can see the [2019 and 2020 calendars in the docs folder](https://github.com/MiczFlor/RPi-Jukebox-RFID/tree/develop/docs). Download [the printable PDF of 2021 here](https://mi.cz/static/2021-Phoniebox-Calendar.pdf). 
-
-![The 2021 Phoniebox Calendar](docs/2021-Phoniebox-Calendar.jpg "The 2021 Phoniebox Calendar")
-
-The year 2020 also has a clear *:star: community hero :star:*: @s-martin has been doing outstanding work for the Phoniebox community:sparkles:. Thanks to you and may 2021 be a wonderful year for you.
->>>>>>> 24258901
 
 ## Important updates / news
 
 * **Discussions forums** we use Github's Discussions feature for a more forum style. Please ask general questions in [Discussions](https://github.com/MiczFlor/RPi-Jukebox-RFID/discussions), bugs and enhancements should still be in [Issues](https://github.com/MiczFlor/RPi-Jukebox-RFID/issues).
-<<<<<<< HEAD
 
 * **Phoniebox [future3 Beta](https://rpi-jukebox-rfid.readthedocs.io/en/latest/) released (2022-02)**
 * **Gitter Community** we got ourselves a gitter community; chat us up at <https://gitter.im/phoniebox>
@@ -107,35 +96,6 @@
 * Added support for files with embedded chapters metada (like m4a) enhancement
 * Added customizable poweroff command bash enhancement
 * Support for PC/SC-readers
-=======
-
-* **Gitter Community** we got ourselves a gitter community; chat us up at https://gitter.im/phoniebox
-
-* **Phoniebox [2.3](https://github.com/MiczFlor/RPi-Jukebox-RFID/milestone/6?closed=1) released (2021-08-12)**
-
-The [2.3](https://github.com/MiczFlor/RPi-Jukebox-RFID/milestone/6?closed=1) release was pushed through the doors with many contributors: [List of all contributors](https://github.com/MiczFlor/RPi-Jukebox-RFID/graphs/contributors)
-
-## What's new in version 2.3?
-
-* Improved [installation guide](docs/INSTALL_COMPLETE_GUIDE.md)
-* Holding buttons feature fixed #1406
-* Bluetooth buttons and headphones toggle #1262
-* fixed stop on removal for RC522 #1122
-* USB Encoder buttons support for anyone who dors not want to solder...
-* Improved robustness and better documentation for [GPIO control](components/gpio_control/README.md)
-* Auto convert wrong Spotify URLs to a format Mopidy understands
-* Support for PC/SC-readers
-* Removed support for Raspian Stretch
-* Lots of fixed bugs and minor improvements...
-
-**What's still hot?**
-* :fire: **Fixed location of gpio_settings.ini** for [GPIO control](components/gpio_control/README.md)
-* Added support for files with embedded chapters metada (like m4a) enhancement
-* Added customizable poweroff command bash enhancement
-* Finally fixed resume function...
-* Lots of fixed bugs and minor improvements...
-    * Status LED, Rotary Button, Volume Up/Down, custom music directory for +Spotify, Startup sound volume
->>>>>>> 24258901
 * The constantly improved **one-line install script** handles both **Classic** and **+Spotify** when [setting up your Phoniebox](https://github.com/MiczFlor/RPi-Jukebox-RFID/wiki/INSTALL-stretch#one-line-install-command)
   * integrated improved [GPIO control](components/gpio_control/README.md)
   * integrated selection of RFID readers and uses [multiple readers](https://github.com/MiczFlor/RPi-Jukebox-RFID/pull/1012#issue-434052529) simultaneously
@@ -164,11 +124,7 @@
 [One line install script](https://github.com/MiczFlor/RPi-Jukebox-RFID/wiki/INSTALL-stretch#one-line-install-command) for Raspbian `buster` available.
 
 * **MUST READ for users of [Phoniebox +Spotify Edition](https://github.com/MiczFlor/RPi-Jukebox-RFID/wiki/Spotify-FAQ)**
-<<<<<<< HEAD
 * This install script combines the two versions *Classic* and *+ Spotify*.
-=======
-* This install script combines the two versions *Classic* and *+ Spotify*. 
->>>>>>> 24258901
 * *Phoniebox Classic* supports local audio, web radio, podcasts, YouTube (download and convert), GPIO and/or RFID
 
 Documentation can be found in the [GitHub wiki for Phoniebox](https://github.com/MiczFlor/RPi-Jukebox-RFID/wiki). Please try to add content in the wiki regarding special hardware, software tweaks and the like.
