--- conflicted
+++ resolved
@@ -16,19 +16,11 @@
 
 This means **Spotify in Phoniebox doesn't work at the moment**, as Phoniebox can not communicate with Spotify via libspotify (and mopidy-spotify) anymore.
 
-<<<<<<< HEAD
 The problem is not our code but the cut off by Spotify. We want Phoniebox users to be able to connect their box to their Spotify accounts and play their content. The possibilities Spotify offers are -- at first glance -- not supporting an integration with Phoniebox.
 
 Third party projects like [librespot-java](https://github.com/librespot-org/librespot-java) enter a grey zone regarding violation of Spotify's *Terms of Services* (ToS). For a potential Spotify re-integration, we are committed to a Spotify ToS compliant way of doing so (both in Version 2 and Version 3). This means looking into the (relatively new) Spotify Playback API, which is going to take an unknown amount of time.
 
 This leaves us in a pickle and **we are happy to hear from developer talent in the Phoniebox community on how to move forward regarding Spotify integration**.
-=======
-## The Phoniebox Calendar 2023 is here!!!
-
-Another bunch of wonderful designs! 2023 is the fifth Phoniebox calendar. If you are interested, you can see the [2019, 2020, 2021 and 2022 calendars in the docs folder](https://github.com/MiczFlor/RPi-Jukebox-RFID/tree/develop/docs). Download [the printable PDF of 2023 here](https://mi.cz/static/2023-Phoniebox-Calendar.pdf).
-
-![The 2023 Phoniebox Calendar](docs/2023-Phoniebox-Calendar.jpg "The 2023 Phoniebox Calendar")
->>>>>>> 29edd740
 
 We are also curious to learn about alternative services we can connect with and which you would like to see supported -- or have developed support for already: <https://github.com/MiczFlor/RPi-Jukebox-RFID/discussions/1835>
 
@@ -105,7 +97,6 @@
   * Read out the WiFi IP address (if you are connecting to a new network and don't know where to point your browser)
   * **Hotspot** Phoniebox: [ad-hoc hotspot](https://github.com/MiczFlor/RPi-Jukebox-RFID/pull/967) if no known network found (IP: 10.0.0.5 SSID: phoniebox Password: PlayItLoud)
 * **Touchscreen** LCD display Player (file: `index-lcd.php` in web app)
-<<<<<<< HEAD
 * Integrate your [Phoniebox in your Smart Home with MQTT](components/smart-home-automation/MQTT-protocol/README.md).
 * Player control
   * [Playout **Resume**](https://github.com/MiczFlor/RPi-Jukebox-RFID/wiki/MANUAL#manage-playout-behaviour) switch for audio books, allowing you to jump straight back to where you were (unless you fell asleep...).
@@ -133,29 +124,6 @@
 * We got ourselves a gitter community; **chat us up** at <https://gitter.im/phoniebox>
 
 ## Documentation
-=======
-* Integrate your [Phoniebox in your Smart Home](https://github.com/MiczFlor/RPi-Jukebox-RFID/wiki/Smart-Home-remote-control-with-MQTT).
-* Smoother [Web App running on ajax](https://github.com/MiczFlor/RPi-Jukebox-RFID/pull/623).
-* New [search form for local files](https://github.com/MiczFlor/RPi-Jukebox-RFID/pull/710)
-* Control the debug logs in the web app (individual scripts switched on/off, empty log file).
-* Set [maximum volume with RFID](https://github.com/MiczFlor/RPi-Jukebox-RFID/pull/633) cards.
-* Control via [**wifi web app**](https://github.com/MiczFlor/RPi-Jukebox-RFID/wiki/MANUAL#webapp) from your phone, tablet or PC. You can play, upload, move files, assign new RFID cards, control playout, settings, etc.
-* [**RFID** control](https://github.com/MiczFlor/RPi-Jukebox-RFID/wiki/MANUAL#phoniebox-controls-using-rfid-cards) for playout and controlling your Phoniebox.
-* [Playout **Resume**](https://github.com/MiczFlor/RPi-Jukebox-RFID/wiki/MANUAL#manage-playout-behaviour) switch for audio books, allowing you to jump straight back to where you were (unless you fell asleep...).
-* Playout **Shuffle** switch to mix up your playlists.
-* Download from **YouTube** directly to your Phoniebox.
-* Support for **[Spotify](https://github.com/MiczFlor/RPi-Jukebox-RFID/wiki/Spotify-FAQ)** integration.
-* **Podcasts!** More for myself than anybody else, I guess, I added the [podcast feature for Phoniebox](https://github.com/MiczFlor/RPi-Jukebox-RFID/wiki/MANUAL#podcasts) (2018-05-09)
-* [Buttons](https://github.com/MiczFlor/RPi-Jukebox-RFID/wiki/Using-GPIO-hardware-buttons) and [knobs / dials](https://github.com/MiczFlor/RPi-Jukebox-RFID/wiki/Audio-RotaryKnobVolume) to control your **Phoniebox via GPIO**.
-
-### Quick install
-
-[One line install script](https://github.com/MiczFlor/RPi-Jukebox-RFID/wiki/INSTALL-stretch#one-line-install-command) for Raspbian `buster` available.
-
-* **MUST READ for users of [Phoniebox +Spotify Edition](https://github.com/MiczFlor/RPi-Jukebox-RFID/wiki/Spotify-FAQ)**
-* This install script combines the two versions *Classic* and *+ Spotify*.
-* *Phoniebox Classic* supports local audio, web radio, podcasts, YouTube (download and convert), GPIO and/or RFID
->>>>>>> 29edd740
 
 Documentation can be found in the [GitHub wiki for Phoniebox](https://github.com/MiczFlor/RPi-Jukebox-RFID/wiki). Please try to add content in the wiki regarding special hardware, software tweaks and the like.
 
@@ -257,13 +225,15 @@
 
 ## Media
 
-### The Phoniebox Calendar 2022 is here
-
-Another bunch of wonderful designs! 2022 is the fourth Phoniebox calendar. If you are interested, you can see the [2019, 2020 and 2021 calendars in the docs folder](https://github.com/MiczFlor/RPi-Jukebox-RFID/tree/develop/docs). Download [the printable PDF of 2022 here](https://mi.cz/static/2022-Phoniebox-Calendar.pdf).
-
-![The 2022 Phoniebox Calendar](docs/2022-Phoniebox-Calendar.jpg "The 2022 Phoniebox Calendar")
+
+### The Phoniebox Calendar 2023 is here!!!
+
+Another bunch of wonderful designs! 2023 is the fifth Phoniebox calendar. If you are interested, you can see the [2019, 2020, 2021 and 2022 calendars in the docs folder](https://github.com/MiczFlor/RPi-Jukebox-RFID/tree/develop/docs). Download [the printable PDF of 2023 here](https://mi.cz/static/2023-Phoniebox-Calendar.pdf).
+
+![The 2023 Phoniebox Calendar](docs/2023-Phoniebox-Calendar.jpg "The 2023 Phoniebox Calendar")
 
 If you want to be featured on next years calendar, please make sure to add your Phoniebox pics to the [design thread here on github](https://github.com/MiczFlor/RPi-Jukebox-RFID/issues/639).
+
 
 ### Videos and Screenshots
 
