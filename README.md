![GitHub last commit (branch)](https://img.shields.io/github/last-commit/MiczFlor/RPi-Jukebox-RFID/develop)

![Python Tests](https://github.com/MiczFlor/RPi-Jukebox-RFID/workflows/Python%20package/badge.svg) ![Install Script Tests](https://github.com/MiczFlor/RPi-Jukebox-RFID/workflows/Docker%20Test%20Installation/badge.svg) 

[![Gitter chat](https://badges.gitter.im/phoniebox/gitter.png)](https://gitter.im/phoniebox)

# Phoniebox: the RPi-Jukebox-RFID

A contactless jukebox for the Raspberry Pi, playing audio files, playlists, podcasts, web streams and spotify triggered by RFID cards. All plug and play via USB, no soldering iron needed. Update: if you must, it now also features a howto for adding GPIO buttons controls.

<<<<<<< HEAD
---

## Install latest Phoniebox version

If you are looking for the latest stable version, use the [install script for Raspberry Pi OS Stretch](https://github.com/MiczFlor/RPi-Jukebox-RFID/wiki/INSTALL-stretch).
If you dare to go where only few have gone before, become an alpha-tester, bug reporter, contributor for the exciting, totally re-written, up and coming, yet feature incomplete and unstable version 3 of the Phoniebox code base:

## 🔥 Version 3 is coming ...

#### Newest release: V3.0.0 Alpha 2 -> 28. October 2021

* Better Installation Script
* More stable backend
* Prepared playlist support
* Refactored Card commands
* Album & Folder view in web application

Over the last few months, a few Phoniebox fans started to think about a potential future of the Jukebox code. Version 2 is mature
and works well but doesn't scale enough for future development. It's the mix of Shell, Python and PHP. The goal was to tidy up the codebase, focus on a single programming language for the core (Python), establish a solid plugin system and build a responsive web client. [Read on here if you want to learn about more reasons](https://rpi-jukebox-rfid.readthedocs.io/en/latest/).

### ☝️ Looking for early adopters, testers and contributors

👩‍💻 For Bravehearts only! If you want to test or help develop this new version called `future3`, let us know what you think about the new architecture, the new web application and help us find bugs (or fix them proactively).

But please be aware, Version 3 is still under heavy development and cannot be considered stable! Just a handful of features from version 2.x have been ported to version 3 so far. Specifically GPIO support is currently missing but it's in active development and soon to arrive. To install and run this version you will need some understanding of programming.

⚠️ If you build a Jukebox and depend on a stable environment, please choose Version 2.x.

If you seek the adventure, your support will be more then welcome. Before contributing, check out the following references.

* 🚀 **[Install Jukebox Version 3 Alpha](https://rpi-jukebox-rfid.readthedocs.io/en/latest/install.html)**
* 🐛 [Report a bug](https://github.com/MiczFlor/RPi-Jukebox-RFID/issues/new?assignees=&labels=future3%2C+bug%2C+needs+triage&template=future3.md&title=ISSUE+SUMMARY+on+future3)
* ☑️ [Feature Status](https://rpi-jukebox-rfid.readthedocs.io/en/latest/featurelist.html)
* 📖 [Documentation](https://rpi-jukebox-rfid.readthedocs.io/en/latest/)
* 👩‍💻 [Development](https://rpi-jukebox-rfid.readthedocs.io/en/latest/development_environment.html)
* 🦄 Code: [Release Branch](https://github.com/MiczFlor/RPi-Jukebox-RFID/tree/future3/main), [Development Branch](https://github.com/MiczFlor/RPi-Jukebox-RFID/tree/future3/develop)

---

## The Phoniebox Calendar 2021 is here!!!
=======
## The Phoniebox Calendar 2022 is here!!!
>>>>>>> 7e001cf8

Another bunch of wonderful designs! 2022 is the fourth Phoniebox calendar. If you are interested, you can see the [2019, 2020 and 2021 calendars in the docs folder](https://github.com/MiczFlor/RPi-Jukebox-RFID/tree/develop/docs). Download [the printable PDF of 2022 here](https://mi.cz/static/2022-Phoniebox-Calendar.pdf). 

![The 2022 Phoniebox Calendar](docs/2022-Phoniebox-Calendar.jpg "The 2022 Phoniebox Calendar")

---

## Install latest Phoniebox version

If you are looking for **the latest stable version**, use the [install script for Raspberry Pi OS Stretch](https://github.com/MiczFlor/RPi-Jukebox-RFID/wiki/INSTALL-stretch).
If you dare to go where only few have gone before, **become an alpha-tester, bug reporter, contributor** for the exciting, totally re-written, up and coming, yet feature incomplete and unstable version 3 of the Phoniebox code base:

## 🔥 Version 3 is coming ...

#### Newest release: V3.2.0 Beta -> 7. Feb 2022

* New GPIO backend based on GPIOZero including more sophisticated controls for inputs and outputs
* Bluetooth Headset support with device buttons
* Equalizer + Mono down mixer
* Localization support for Webapp, current languages supported are English and German (help us translate!)
* Timer support in Webapp and via RFID cards
* Additional system information in Webapp like Battery status, CPU temperature or IP address
* Preperation for Text-to-Speech + Read My IP as a first example
* Bugfixes for Install Script

Over the last few months, a few Phoniebox fans started to think about a potential future of the Jukebox code. Version 2 is mature
and works well but doesn't scale enough for future development. It's the mix of Shell, Python and PHP. The goal was to tidy up the codebase, focus on a single programming language for the core (Python), establish a solid plugin system and build a responsive web client. [Read on here if you want to learn about more reasons](https://rpi-jukebox-rfid.readthedocs.io/en/latest/).

### 👋 Looking for adopters, testers and contributors

If you want to test or help develop this new version called `future3`, let us know what you think about the new architecture, the new web application and help us find bugs (or fix them proactively).

While Version 3 is still under development, it is becoming a lot more stable! Although only some of the features from version 2.x have been ported to version 3 so far.

If you seek the adventure, your support will be more then welcome. Before contributing, check out the following references.

* 🚀 **[Install Jukebox Version 3 Beta](https://rpi-jukebox-rfid.readthedocs.io/en/latest/install.html)**
* 🐛 [Report a bug](https://github.com/MiczFlor/RPi-Jukebox-RFID/issues/new?assignees=&labels=future3%2C+bug%2C+needs+triage&template=future3.md&title=ISSUE+SUMMARY+on+future3)
* ☑️ [Feature Status](https://rpi-jukebox-rfid.readthedocs.io/en/latest/featurelist.html)
* 📖 [Documentation](https://rpi-jukebox-rfid.readthedocs.io/en/latest/)
* 👩‍💻 [Development](https://rpi-jukebox-rfid.readthedocs.io/en/latest/development_environment.html)
* 🦄 Code: [Release Branch](https://github.com/MiczFlor/RPi-Jukebox-RFID/tree/future3/main), [Development Branch](https://github.com/MiczFlor/RPi-Jukebox-RFID/tree/future3/develop)

---

## Important updates / news

* **Discussions forums** we use Github's Discussions feature for a more forum style. Please ask general questions in [Discussions](https://github.com/MiczFlor/RPi-Jukebox-RFID/discussions), bugs and enhancements should still be in [Issues](https://github.com/MiczFlor/RPi-Jukebox-RFID/issues).

<<<<<<< HEAD
* **Phoniebox [future3 Alpha 1](https://rpi-jukebox-rfid.readthedocs.io/en/latest/) released (2021-10)**
=======
* **Phoniebox [future3 Beta](https://rpi-jukebox-rfid.readthedocs.io/en/latest/) released (2022-02)**
>>>>>>> 7e001cf8
* **Gitter Community** we got ourselves a gitter community; chat us up at https://gitter.im/phoniebox

* **Phoniebox [2.3](https://github.com/MiczFlor/RPi-Jukebox-RFID/milestone/6?closed=1) released (2021-08-12)**

The [2.3](https://github.com/MiczFlor/RPi-Jukebox-RFID/milestone/6?closed=1) release was pushed through the doors with many contributors: [List of all contributors](https://github.com/MiczFlor/RPi-Jukebox-RFID/graphs/contributors)

## What's new in version 2.3?

* Improved [installation guide](docs/INSTALL-COMPLETE-GUIDE.md)
* Holding buttons feature fixed #1406
* Bluetooth buttons and headphones toggle #1262
* fixed stop on removal for RC522 #1122
* USB Encoder buttons support for anyone who dors not want to solder...
* Improved robustness and better documentation for [GPIO control](components/gpio_control/README.md)
* Auto convert wrong Spotify URLs to a format Mopidy understands
* Support for PC/SC-readers
* Removed support for Raspian Stretch
* Lots of fixed bugs and minor improvements...

**What's still hot?**
* :fire: **Fixed location of gpio_settings.ini** for [GPIO control](components/gpio_control/README.md)
* Added support for files with embedded chapters metada (like m4a) enhancement
* Added customizable poweroff command bash enhancement
* Finally fixed resume function...
* Lots of fixed bugs and minor improvements...
    * Status LED, Rotary Button, Volume Up/Down, custom music directory for +Spotify, Startup sound volume
* The constantly improved **one-line install script** handles both **Classic** and **+Spotify** when [setting up your Phoniebox](https://github.com/MiczFlor/RPi-Jukebox-RFID/wiki/INSTALL-stretch#one-line-install-command)
    * integrated improved [GPIO control](components/gpio_control/README.md)
    * integrated selection of RFID readers and uses [multiple readers](https://github.com/MiczFlor/RPi-Jukebox-RFID/pull/1012#issue-434052529) simultaneously
    * features *non-interactive* installs based on a config file
* **[WiFi management](https://github.com/MiczFlor/RPi-Jukebox-RFID/wiki/MANUAL#wifi-settings)**
    * RFID cards to **toggle Wifi** (or switch it on/off)
    * Read out the Wifi IP address (if you are connecting to a new network and don't know where to point your browser)
    * **Hotspot** Phoniebox: [ad-hoc hotspot](https://github.com/MiczFlor/RPi-Jukebox-RFID/pull/967) if no known network found (IP: 10.0.0.5 SSID: phoniebox Password: PlayItLoud)
* **Touchscreen** LCD display Player (file: `index-lcd.php`in web app)
* Integrate your [Phoniebox in your Smart Home](https://github.com/MiczFlor/RPi-Jukebox-RFID/wiki/Smart-Home-remote-control-with-MQTT).
* Smoother [Web App running on ajax](https://github.com/MiczFlor/RPi-Jukebox-RFID/pull/623).
* New [search form for local files](https://github.com/MiczFlor/RPi-Jukebox-RFID/pull/710)
* Control the debug logs in the web app (individual scripts switched on/off, empty log file).
* Set [maximum volume with RFID](https://github.com/MiczFlor/RPi-Jukebox-RFID/pull/633) cards.
* Control via [**wifi web app**](https://github.com/MiczFlor/RPi-Jukebox-RFID/wiki/MANUAL#webapp) from your phone, tablet or PC. You can play, upload, move files, assign new RFID cards, control playout, settings, etc.
* [**RFID** control](https://github.com/MiczFlor/RPi-Jukebox-RFID/wiki/MANUAL#phoniebox-controls-using-rfid-cards) for playout and controlling your Phoniebox.
* [Playout **Resume**](https://github.com/MiczFlor/RPi-Jukebox-RFID/wiki/MANUAL#manage-playout-behaviour) switch for audio books, allowing you to jump straight back to where you were (unless you fell asleep...).
* Playout **Shuffle** switch to mix up your playlists.
* Download from **YouTube** directly to your Phoniebox.
* Support for **[Spotify](https://github.com/MiczFlor/RPi-Jukebox-RFID/wiki/Spotify-FAQ)** and **[Google Play Music](https://github.com/MiczFlor/RPi-Jukebox-RFID/wiki/Enable-Google-Play-Music-GMusic)** integration.
* **Podcasts!** More for myself than anybody else, I guess, I added the [podcast feature for Phoniebox](https://github.com/MiczFlor/RPi-Jukebox-RFID/wiki/MANUAL#podcasts) (2018-05-09)
* [Buttons](https://github.com/MiczFlor/RPi-Jukebox-RFID/wiki/Using-GPIO-hardware-buttons) and [knobs / dials](https://github.com/MiczFlor/RPi-Jukebox-RFID/wiki/Audio-RotaryKnobVolume) to control your **Phoniebox via GPIO**.
    
### Quick install
   
[One line install script](https://github.com/MiczFlor/RPi-Jukebox-RFID/wiki/INSTALL-stretch#one-line-install-command) for Raspbian `buster` available.

* **MUST READ for users of [Phoniebox +Spotify Edition](https://github.com/MiczFlor/RPi-Jukebox-RFID/wiki/Spotify-FAQ)**
* This install script combines the two versions *Classic* and *+ Spotify*. 
* *Phoniebox Classic* supports local audio, web radio, podcasts, YouTube (download and convert), GPIO and/or RFID

Documentation can be found in the [GitHub wiki for Phoniebox](https://github.com/MiczFlor/RPi-Jukebox-RFID/wiki). Please try to add content in the wiki regarding special hardware, software tweaks and the like.

## The 2020 Phoniebox Calendar is out!

Celebrating all the great designs of 2019, I put together a calendar for 2020, see picture above. If you want to be featured on next years calendar, please make sure to add your Phoniebox pics to the [design thread here on github](https://github.com/MiczFlor/RPi-Jukebox-RFID/issues/639).

The PDF is about 6MB and will print well on A2 paper size, but it should also look good on larger poster sizes. Thanks to all the contributors, designers and makers. Have a good start into 2020 and keep up the good work!
![The 2020 Phoniebox Calendar](docs/2020-Phoniebox-Calendar.jpg "The 2020 Phoniebox Calendar")

* [Download the 2020 Phoniebox Calendar PDF here](https://drive.google.com/file/d/1krb8G8Td1Vrf3sYWl44nZyuoJ0DIC5vX/view?usp=sharing)
* In case you missed it, [download the 2019 Phoniebox Calendar PDF here](https://drive.google.com/file/d/1NKlertLP0nIKOsHrcqu5pxe6NZU3SfS9/view?usp=sharing)

---

<a href="https://www.buymeacoffee.com/MiczFlor" target="_blank"><img src="https://www.buymeacoffee.com/assets/img/guidelines/download-assets-sm-2.svg"></a>
<!--a href="https://www.paypal.com" target="_blank"><img src="https://www.paypalobjects.com/digitalassets/c/website/logo/full-text/pp_fc_hl.svg" width="auto" height="30px"></a-->

If you like your Phoniebox, consider to [buy me a coffee](https://www.buymeacoffee.com/MiczFlor)
or donate via [PayPal](https://www.paypal.com) to micz.flor@web.de using the *friends* option. 

---

<a href="https://youtu.be/7GI0VdPehQI" target="_blank"><img src="docs/img/iFun-YouTube.jpg" alt="Prototype of the RFID jukebox" width="800" height="450" border="1" /></a>

*See the Phoniebox code in action, watch this video and read the blog post from [iphone-ticker.de](https://www.iphone-ticker.de/wochenend-projekt-kontaktlose-musikbox-fuer-kinder-123063/)*

**We love Tech** published a video screencast on *how to build your Phoniebox* (in German), you can find all the steps and see the final product here:

|  |  |   |
| --- | --- | --- |
| <a href="https://youtu.be/spHDGSxckmw" target="_blank"><img src="https://i.ytimg.com/vi/spHDGSxckmw/hqdefault.jpg"><br>Installation und Hardware</a> | <a href="https://youtu.be/9ZSKFoWr9WY" target="_blank"><img src="https://i.ytimg.com/vi/9ZSKFoWr9WY/hqdefault.jpg"><br>Web App and Audio / Spotify</a> | <a href="https://youtu.be/YucQuwUD7XE" target="_blank"><img src="https://i.ytimg.com/vi/YucQuwUD7XE/hqdefault.jpg"><br>The finished Phoniebox in action</a> |

A new video screencast about 

**What makes this Phoniebox easy to install and use:**

* Runs on all Raspberry Pi models (1, 2 and 3) and [Raspberry Zero](https://github.com/MiczFlor/RPi-Jukebox-RFID/issues/15). (jump to the [install instructions](#install))
* Just plug and play using USB, no soldering iron needed.
* Once the Phoniebox is up and running, add music from any computer on your home network.
* Register new RFID cards easily without having to connect to the RPi.
* Play single or multiple files, podcasts or web streams.
* Volume control is also done with RFID cards or key fobs.
* Connect to your Phoniebox via your wifi network or run the Phoniebox like an access point and connect directly without a router.
* **Bonus:** control the Phoniebox from your phone or computer via a web app.

![The web app allows you to change the volume level, list and play audio files and folders, stop the player and shut down the RPi gracefully.](docs/img/web-app-iphone-screens.jpg "The web app allows you to change the volume level, list and play audio files and folders, stop the player and shut down the RPi gracefully.")

The **web app** runs on any device and is mobile optimised. It provides:

* An audio player to pause, resume, shuffle, loop, stop and skip to previous and next track.
* Sub folder support: manage your collection in sub folders. Phoniebox has two play buttons: only this folder and eeeeverything in this folder.
* Manage files and folders via the web app.
* Register new RFID cards, manage Phoniebox settings, display system info and edit the wifi connection.
* Covers displayed in the web app (files called `cover.jpg`).

## Phoniebox Gallery

|  |  |   |   |   |   |
| --- | --- | --- | --- | --- | --- |
| ![Caption](docs/img/gallery/Steph-20171215_h90-01.jpg "Caption") | ![Caption](docs/img/gallery/Elsa-20171210_h90-01.jpg "Caption") | ![Caption](docs/img/gallery/Geliras-20171228-Jukebox-01-h90.jpg "Caption") | ![Caption](docs/img/gallery/UlliH-20171210_h90-01.jpg "Caption") | ![Caption](docs/img/gallery/KingKahn-20180101-Jukebox-01-h90.jpg "Caption") | ![Caption](docs/img/gallery/hailogugo-20171222-h90-01.jpg "Caption") | 

**See more innovation, upcycling and creativity in the [Phoniebox Gallery](https://github.com/MiczFlor/RPi-Jukebox-RFID/wiki/GALLERY) or visit and share the project's homepage at [phoniebox.de](http://phoniebox.de/). There is also an [english Phoniebox page](http://phoniebox.de/index.php?l=en).**

## Sustainability

You might be surprised how easy and affordable you can get a RaspberryPi or an "appropriate" housing for your Phoniebox **second hand**. Think about the planet before you buy a new one.   
Creating a Phoniebox may be sustainable for the following reasons:

* You **buy things second hand** or **do upcycling on unused objects** and reduce newly produced products
* You built your Phoniebox yourself, so **maintaining and repairing is not a problem** (Additionally **a great community helps** you)
* Since the Phoniebox uses Linux as a base system it's **very unlikely that you run out of system and security updates** - so it can run and run and run...
* **RFID cards or tags can be reused - no need to buy new plastic elements** for changing the music or story linked to a card
* **Build it together with your kids** to show them that building things on their own is possible and in cooperation with others makes life easier and fun at the same time

## <a name="install"></a>Installation

* Installation instructions for Raspbian (https://github.com/MiczFlor/RPi-Jukebox-RFID/wiki/INSTALL-stretch).
* You can also use the [headless installation over ssh](https://github.com/MiczFlor/RPi-Jukebox-RFID/wiki/INSTALL-stretch#ssh-install) straight from a fresh SD card.
* For a quick install procedure, take a look at the [bash one line install script for stretch and buster](https://github.com/MiczFlor/RPi-Jukebox-RFID/wiki/INSTALL-stretch#one-line-install-command). This should get you started quickly.
* If you choose the step by step installation, you need to walk through the configuration steps for [Stretch](https://github.com/MiczFlor/RPi-Jukebox-RFID/wiki/CONFIGURE-stretch).
* Once everything has been installed and configured, [read the manual](https://github.com/MiczFlor/RPi-Jukebox-RFID/wiki/MANUAL) to change settings, register RFID cards, add audio.

Adding push buttons to control volume, skipping tracks, pause, play: read the [GPIO buttons installation guide](docs/GPIO-BUTTONS.md).

### Components

Special hardware is now organised in the folder [`components`](https://github.com/MiczFlor/RPi-Jukebox-RFID/tree/master/components). If you have new hardware attached to your Phoniebox, please add to this library! It currently contains soundcards, displays, GPIO controls, RFID reader, smarthome integration.

## Manual

In the [Manual](https://github.com/MiczFlor/RPi-Jukebox-RFID/wiki/MANUAL) you will learn:

* [How to connect to the Phoniebox from any computer to add and edit audio files.](https://github.com/MiczFlor/RPi-Jukebox-RFID/wiki/MANUAL#connect)
* [How to register new RFID cards, assign them a *human readable* shortcut and add audio files for each card.](https://github.com/MiczFlor/RPi-Jukebox-RFID/wiki/MANUAL#registercards)
* [How to add webradio stations and other streams to the playout files](https://github.com/MiczFlor/RPi-Jukebox-RFID/wiki/MANUAL#webstreams) - [and even mix web based and local files.](https://github.com/MiczFlor/RPi-Jukebox-RFID/wiki/MANUAL#mixwebstreams)
* [Adding Podcasts the your Phoniebox](https://github.com/MiczFlor/RPi-Jukebox-RFID/wiki/MANUAL#podcasts)
* [How to control the Phoniebox through the web app.](https://github.com/MiczFlor/RPi-Jukebox-RFID/wiki/MANUAL#webapp)
* [How to assign cards specific tasks such as changing the volume level or shutting down the Phoniebox.](https://github.com/MiczFlor/RPi-Jukebox-RFID/wiki/MANUAL#cardcontrol)

## Contributing improvements

Read the [CONTRIBUTING.md](CONTRIBUTING.md) file for [more infos on how to contribute code](CONTRIBUTING.md).

## Reporting bugs

To make maintenance easier for everyone, please run the following script 
and post the results when reporting a bug.
(Note: the results contain some personal information like IP or SSID.
You might want to erase some of it before sharing with the bug report.)
~~~
/home/pi/RPi-Jukebox-RFID/scripts/helperscripts/Analytics_AfterInstallScript.sh 
~~~
Just copy this line and paste it into your terminal on the pi.

If you find something that doesn't work. And you tried and tried again, but it still doesn't work, please report your issue in the ["issues" section](https://github.com/MiczFlor/RPi-Jukebox-RFID/issues). Make sure to include information about the system and hardware you are using, like: 

*Raspberry ZERO, OS Jessie, Card reader lists as (insert here) when running scripts/RegisterDevice.py, installed Phoniebox version 0.9.3 (or: using latest master branch).*

## Troubleshooting

There is a growing section of [troubleshooting](https://github.com/MiczFlor/RPi-Jukebox-RFID/wiki/MANUAL#faq) including:

* I want to improve the onboard audio quality
* I am moving, how do I get the Phoniebox into my new WiFi network?
* The RFID Reader doesn't seem to work.
* Changing the volume does not work, but the playout works.
* Script `daemon_rfid_reader.py` only works via SSH not by RFID cards.
* Script daemon is closing down unexpectedly.
* Everything seems to work, but I hear nothing when swiping a card.
* I would like to use two cards / IDs to do the same thing.

## Acknowledgments

There are many, many, many inspiring suggestions and solutions on the web to bring together the idea of a jukebox with RFID cards. I want to mention a few of these that have inspired me.

* Thanks to all the [contributors](https://github.com/MiczFlor/RPi-Jukebox-RFID/graphs/contributors). Not only for the good code review and feature suggestions, but also for the good spirit I get each time a new Phoniebox comes to this world :)
* Thanks to Andreas aka [hailogugo](https://github.com/hailogugo) for writing and testing the script for the [GPIO buttons as controllers for the jukebox](docs/GPIO-BUTTONS.md).
* [Francisco Sahli's Music Cards: RFID cards + Spotify + Raspberry Pi](https://fsahli.wordpress.com/2015/11/02/music-cards-rfid-cards-spotify-raspberry-pi/) written in python, playing songs from Spotify. The code [music-cards](https://github.com/fsahli/music-cards) is on GitHub.
* [Jeremy Lightsmith's rpi-jukebox](https://github.com/jeremylightsmith/rpi-jukebox) written in Python, using the mpg123 player
* [Marco Wiedemeyer's Raspberry Pi Jukebox für Kinder (German)](https://blog.mwiedemeyer.de/post/Raspberry-Pi-Jukebox-fur-Kinder/) written in mono, using the MPD player
* [Marcus Nasarek's Kindgerechter Audioplayer mit dem Raspberry Pi (German)](http://www.raspberry-pi-geek.de/Magazin/2014/03/Kindgerechter-Audioplayer-mit-dem-Raspberry-Pi) triggered by QR codes via a camera instead of RFID cards, written in bash and using the xmms2 media player
* [Huy Do's jukebox4kids / Jukebox für Kinder](http://www.forum-raspberrypi.de/Thread-projekt-jukebox4kids-jukebox-fuer-kinder) written in Python, [the code is on github](https://github.com/hdo/jukebox4kids)
* [Willem van der Jagt's How I built an audio book reader for my nearly blind grandfather](http://willemvanderjagt.com/2014/08/16/audio-book-reader/) written in python and using the MDP player.

I also want to link to two proprietary and commercial projects, because they were an inspiration in the early days of the Phoniebox. Since the first release, the Phoniebox code has shown the power of open source development. Today, Phoniebox might be the most versatile project of its kind.

* [tonies® - das neue Audiosystem für mehr Hör-Spiel-Spaß im Kinderzimmer. (German)](https://tonies.de/) You buy a plastic figure which then triggers the audiofile - which is served over the web.
* [Hörbert - a MP3 player controlled by buttons](https://hoerbert.com) In Germany this has already become a *classic*. They also started selling a DIY kit.

---

<a href="https://www.buymeacoffee.com/MiczFlor" target="_blank"><img src="https://www.buymeacoffee.com/assets/img/guidelines/download-assets-sm-2.svg"></a>

If you like your Phoniebox, consider to [buy me a coffee](https://www.buymeacoffee.com/MiczFlor)

---

## Shopping list

Here is a list of equipment needed. You can find a lot second hand online (save money and the planet). The links below lead to amazon, not at all because I want to support them, but because their PartnerNet program helps to support the Phoniebox maintenance (a little bit...). **Note: depending on individual projects, the hardware requirements vary.**

### Raspberry Pi

* [Raspberry Pi 4 Modell B](https://amzn.to/2Yuei04)
* [Raspberry Pi 3 Model B](https://amzn.to/3fqp8ef)
* [Raspberry Pi Zero WH](https://amzn.to/3fkfKc5)
* Note: You might be surprised how easy and affordable you can get an RPi second hand. Think about the planet before you buy a new one.

### RFID Reader and cards / fobs

* RFID Card Reader (USB): [Neuftech USB RFID Reader ID](https://amzn.to/2RrqScm) using 125 kHz - make sure to buy compatible cards, RFID stickers or key fobs working with the same frequency as the reader. **Important notice:** the hardware of the reader that I had linked here for a long times seems to have changed and suddenly created problems with the Phoniebox installation. The reader listed now has worked and was recommended by two Phoniebox makers (2018 Oct 4). I can not guarantee that this will not change and invite you to give [RFID Reader feedback in this thread](https://github.com/MiczFlor/RPi-Jukebox-RFID/issues/231).
    * RFID cards: [125 KHz EM4100](https://amzn.to/37pjy9q) make sure the frequency matches the RFID card reader !!!  
    * RFID fobs / key rings: [EM4100 RFID-Transponder-Schlüsselring, 125 KHz](https://amzn.to/3hsuvLO) make sure the frequency matches the RFID card reader !!!  

* RFID Kit RC522: [RC522 Reader, Chip, Card for Raspberry Pi 13.56MHz] (https://amzn.to/2C7YZCZ)
    * RFID sticker / tags: [MIFARE RFID NFC Tags](https://amzn.to/30GfLDg) untested by me personally, but reported to work with work with RC522 and PN532 card readers.  
    
### Speakers / amps

* [USB Stereo Speaker Set (6 Watt, 3,5mm jack, USB-powered) black](http://amzn.to/2kXrard) | This USB powered speaker set sounds good for its size, is good value for money and keeps this RPi project clean and without the need of a soldering iron :)
* [USB A Male to Female Extenstion Cable with Switch On/Off](http://amzn.to/2hHrvkG) | I placed this USB extension between the USB power adapter and the Phoniebox. This will allow you to switch the Phoniebox on and off easily.
* [USB 2.0 Hub 4-port bus powered USB Adapter](http://amzn.to/2kXeErv) | Depending on your setup, you will need none, one or two of these. If you are using the external USB powered speakers, you need one to make sure the speakers get enough power. If you want to use the additional USB soundcard and have an older RPi, you might need a second one to make sure you can connect enough devices with the RPi.

### Arcade Buttons

* [USB Interface for Arcade buttons](https://amzn.to/3nRAtIS) if you insist on not soldering hardware. (23rd Nov 2020: GPIO control script not yet part of the repo)
* Arcade Buttons / Sensors (one of these might suit you)
    * [Arcade Buttons / Schalter in various colours](https://amzn.to/2QMxe9r) if you want buttons for the GPIO control.
    * [Arcade Buttons wit LED and custom icons](https://amzn.to/2MWQ6hq) as used by [@splitti](https://splittscheid.de/selfmade-phoniebox/#3C).
    * [Set: Arcade Buttons / Tasten / Schalter ](https://amzn.to/2T81JTZ) GPIO Extension Board Starter Kit including cables and breadboard.
    * [Touch Sensor / Kapazitive Touch Tasten ](https://amzn.to/2Vc4ntx) these are not buttons to press but to touch as GPIO controls.

### Special hardware

These are links to additional items, which will add an individual flavour to your Phoniebox setup. Consult the issue threads to see if your idea has been realised already. 

* [Ground Loop Isolator / Entstörfilter Audio](https://amzn.to/2Kseo0L) this seems to [get rid off crackles in the audio out (a typical RPi problem)](https://github.com/MiczFlor/RPi-Jukebox-RFID/issues/341) 
* [Mechanical audio switch](https://amzn.to/35oOSCS) if you want to connect differen audio devices, this is the easiest way (in connection with the *Ground Loop Isolator* you will get good results)
* [Rotary Encoder / Drehregler / Dial](https://amzn.to/2J34guF) for volume control. Read here for more information on how to [integrate the rotary dial](https://github.com/MiczFlor/RPi-Jukebox-RFID/issues/267) 
* [HiFiBerry DAC+ Soundcard](https://amzn.to/2J36cU9) Read here for more information on how to [HifiBerry Soundcard integration](https://github.com/MiczFlor/RPi-Jukebox-RFID/wiki/MANUAL#hifiberry-dac-soundcard-details)
* [HDMI zu HDMI + Optisches SPDIF mit 3,5-mm-Stereo-HDMI Audio-Extractor | HDMI zu SPDIF Konverter](https://amzn.to/2N8KP8C) If you plan to use video, this might be the better solution than a USB soundcard or the hifiberry. If takes up some space, but will work with the HDMI audio out and split the signal to deliver audio through 3.5mm jack.<|MERGE_RESOLUTION|>--- conflicted
+++ resolved
@@ -8,50 +8,7 @@
 
 A contactless jukebox for the Raspberry Pi, playing audio files, playlists, podcasts, web streams and spotify triggered by RFID cards. All plug and play via USB, no soldering iron needed. Update: if you must, it now also features a howto for adding GPIO buttons controls.
 
-<<<<<<< HEAD
----
-
-## Install latest Phoniebox version
-
-If you are looking for the latest stable version, use the [install script for Raspberry Pi OS Stretch](https://github.com/MiczFlor/RPi-Jukebox-RFID/wiki/INSTALL-stretch).
-If you dare to go where only few have gone before, become an alpha-tester, bug reporter, contributor for the exciting, totally re-written, up and coming, yet feature incomplete and unstable version 3 of the Phoniebox code base:
-
-## 🔥 Version 3 is coming ...
-
-#### Newest release: V3.0.0 Alpha 2 -> 28. October 2021
-
-* Better Installation Script
-* More stable backend
-* Prepared playlist support
-* Refactored Card commands
-* Album & Folder view in web application
-
-Over the last few months, a few Phoniebox fans started to think about a potential future of the Jukebox code. Version 2 is mature
-and works well but doesn't scale enough for future development. It's the mix of Shell, Python and PHP. The goal was to tidy up the codebase, focus on a single programming language for the core (Python), establish a solid plugin system and build a responsive web client. [Read on here if you want to learn about more reasons](https://rpi-jukebox-rfid.readthedocs.io/en/latest/).
-
-### ☝️ Looking for early adopters, testers and contributors
-
-👩‍💻 For Bravehearts only! If you want to test or help develop this new version called `future3`, let us know what you think about the new architecture, the new web application and help us find bugs (or fix them proactively).
-
-But please be aware, Version 3 is still under heavy development and cannot be considered stable! Just a handful of features from version 2.x have been ported to version 3 so far. Specifically GPIO support is currently missing but it's in active development and soon to arrive. To install and run this version you will need some understanding of programming.
-
-⚠️ If you build a Jukebox and depend on a stable environment, please choose Version 2.x.
-
-If you seek the adventure, your support will be more then welcome. Before contributing, check out the following references.
-
-* 🚀 **[Install Jukebox Version 3 Alpha](https://rpi-jukebox-rfid.readthedocs.io/en/latest/install.html)**
-* 🐛 [Report a bug](https://github.com/MiczFlor/RPi-Jukebox-RFID/issues/new?assignees=&labels=future3%2C+bug%2C+needs+triage&template=future3.md&title=ISSUE+SUMMARY+on+future3)
-* ☑️ [Feature Status](https://rpi-jukebox-rfid.readthedocs.io/en/latest/featurelist.html)
-* 📖 [Documentation](https://rpi-jukebox-rfid.readthedocs.io/en/latest/)
-* 👩‍💻 [Development](https://rpi-jukebox-rfid.readthedocs.io/en/latest/development_environment.html)
-* 🦄 Code: [Release Branch](https://github.com/MiczFlor/RPi-Jukebox-RFID/tree/future3/main), [Development Branch](https://github.com/MiczFlor/RPi-Jukebox-RFID/tree/future3/develop)
-
----
-
-## The Phoniebox Calendar 2021 is here!!!
-=======
 ## The Phoniebox Calendar 2022 is here!!!
->>>>>>> 7e001cf8
 
 Another bunch of wonderful designs! 2022 is the fourth Phoniebox calendar. If you are interested, you can see the [2019, 2020 and 2021 calendars in the docs folder](https://github.com/MiczFlor/RPi-Jukebox-RFID/tree/develop/docs). Download [the printable PDF of 2022 here](https://mi.cz/static/2022-Phoniebox-Calendar.pdf). 
 
@@ -101,11 +58,7 @@
 
 * **Discussions forums** we use Github's Discussions feature for a more forum style. Please ask general questions in [Discussions](https://github.com/MiczFlor/RPi-Jukebox-RFID/discussions), bugs and enhancements should still be in [Issues](https://github.com/MiczFlor/RPi-Jukebox-RFID/issues).
 
-<<<<<<< HEAD
-* **Phoniebox [future3 Alpha 1](https://rpi-jukebox-rfid.readthedocs.io/en/latest/) released (2021-10)**
-=======
 * **Phoniebox [future3 Beta](https://rpi-jukebox-rfid.readthedocs.io/en/latest/) released (2022-02)**
->>>>>>> 7e001cf8
 * **Gitter Community** we got ourselves a gitter community; chat us up at https://gitter.im/phoniebox
 
 * **Phoniebox [2.3](https://github.com/MiczFlor/RPi-Jukebox-RFID/milestone/6?closed=1) released (2021-08-12)**
