--- conflicted
+++ resolved
@@ -25,11 +25,6 @@
     espeak mpc mpg123 git ffmpeg spi-tools netcat \
     python3 python3-venv python3-dev python3-mutagen
 
-<<<<<<< HEAD
-USER ${USER}
-WORKDIR ${HOME}
-
-=======
 # Copy in the source code using the correct permissions
 COPY --chown=${USER}:${USER} . ${INSTALLATION_PATH}/
 
@@ -38,15 +33,10 @@
 WORKDIR ${HOME}
 
 # Initialize venv
->>>>>>> c713610f
 ENV VIRTUAL_ENV=${INSTALLATION_PATH}/.venv
 RUN python3 -m venv $VIRTUAL_ENV
 ENV PATH="$VIRTUAL_ENV/bin:$PATH"
 
-<<<<<<< HEAD
-COPY --chown=${USER}:${USER} . ${INSTALLATION_PATH}/
-=======
->>>>>>> c713610f
 
 RUN pip install --no-cache-dir -r ${INSTALLATION_PATH}/requirements.txt
 
