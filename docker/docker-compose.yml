version: "3.9"

services:
  mpd:
    build:
      args:
        - UID=0
        - USER=root
        - HOME=/root
      context: ../
      dockerfile: ./docker/mpd.Dockerfile
    container_name: mpd
<<<<<<< HEAD
=======
    image: phoniebox/mpd
>>>>>>> dfb9e931
    environment:
      - PULSE_SERVER=tcp:host.docker.internal:4713
    restart: unless-stopped
    volumes:
      - ../shared/audiofolders:/root/RPi-Jukebox-RFID/shared/audiofolders
      - ../shared/playlists:/root/.config/mpd/playlists
      - ./config/docker.pulse.mpd.conf:/root/.config/mpd/mpd.conf

  jukebox:
    build:
      args:
        - UID=0
        - USER=root
        - HOME=/root
      context: ../
      dockerfile: ./docker/jukebox.Dockerfile
    container_name: jukebox
    image: phoniebox/jukebox
    depends_on:
      - mpd
    environment:
      - PULSE_SERVER=tcp:host.docker.internal:4713
    ports:
      - 5555:5555
      - 5556:5556
      - 5557:5557
    restart: unless-stopped
    tty: true
    volumes:
      - ../shared:/root/RPi-Jukebox-RFID/shared
      - ./config/docker.pulse.mpd.conf:/root/.config/mpd/mpd.conf
<<<<<<< HEAD
=======
    command: python run_jukebox.py
>>>>>>> dfb9e931

  webapp:
    build:
      context: ../
      dockerfile: ./docker/webapp.Dockerfile
    container_name: webapp
    image: phoniebox/webapp
    depends_on:
      - jukebox
    environment:
      - CHOKIDAR_USEPOLLING=true
    ports:
      - 3000:3000
    restart: unless-stopped
    volumes:
      - ../src/webapp:/home/node/webapp
      - /home/node/webapp/node_modules<|MERGE_RESOLUTION|>--- conflicted
+++ resolved
@@ -10,10 +10,7 @@
       context: ../
       dockerfile: ./docker/mpd.Dockerfile
     container_name: mpd
-<<<<<<< HEAD
-=======
     image: phoniebox/mpd
->>>>>>> dfb9e931
     environment:
       - PULSE_SERVER=tcp:host.docker.internal:4713
     restart: unless-stopped
@@ -45,10 +42,7 @@
     volumes:
       - ../shared:/root/RPi-Jukebox-RFID/shared
       - ./config/docker.pulse.mpd.conf:/root/.config/mpd/mpd.conf
-<<<<<<< HEAD
-=======
     command: python run_jukebox.py
->>>>>>> dfb9e931
 
   webapp:
     build:
