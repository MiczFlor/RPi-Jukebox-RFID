# Common python packages
# You need to install these with `python -m pip install --no-cache-dir -r requirements.txt`

setuptools
wheel

# Note:
# sudo apt install libasound2-dev required on some machines

# Jukebox Core
# For USB inputs (reader, buttons) and bluetooth buttons
evdev
pyalsaaudio
pulsectl
python-mpd2
ruamel.yaml
python-slugify
# For playlistgenerator
requests
# For the publisher event reactor loop:
tornado

# RPi's GPIO packages:
RPi.GPIO
gpiozero

# PyZMQ is a special case:
# On the PI, it needs to be compiled with special options to enable Websocket support
# On regular Linux PCs, Websocket is enabled in the Python package
# pyzmq

# Code quality
flake8>=4.0.0
pytest
<<<<<<< HEAD
mock

# API docs generation
pydoc-markdown
=======
pytest-cov
mock
>>>>>>> c9b6cd76
<|MERGE_RESOLUTION|>--- conflicted
+++ resolved
@@ -32,12 +32,8 @@
 # Code quality
 flake8>=4.0.0
 pytest
-<<<<<<< HEAD
+pytest-cov
 mock
 
 # API docs generation
-pydoc-markdown
-=======
-pytest-cov
-mock
->>>>>>> c9b6cd76
+pydoc-markdown