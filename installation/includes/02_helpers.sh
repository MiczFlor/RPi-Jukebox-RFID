--- conflicted
+++ resolved
@@ -88,14 +88,9 @@
     echo "$VERSION_ID"
 }
 
-<<<<<<< HEAD
 _get_boot_file_path() {
     local filename="$1"
-    if [ "$(is_raspian)" = true ]; then
-=======
-get_boot_config_path() {
     if [ "$(is_raspbian)" = true ]; then
->>>>>>> 1c0afa36
         local debian_version_number=$(get_debian_version_number)
 
         # Bullseye and lower
