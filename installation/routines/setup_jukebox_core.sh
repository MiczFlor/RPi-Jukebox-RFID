--- conflicted
+++ resolved
@@ -33,22 +33,11 @@
     --allow-remove-essential \
     --allow-change-held-packages
 
-<<<<<<< HEAD
   VIRTUAL_ENV=/opt/venv
   python3 -m venv $VIRTUAL_ENV
   PATH="$VIRTUAL_ENV/bin:$PATH"
 
   sudo pip install --upgrade pip
-=======
-  # add configuration that we break the global python system packages
-  # (required for bookworm, see 
-  # https://github.com/MiczFlor/RPi-Jukebox-RFID/issues/2050). This
-  # should be removed once the jukebox has been isolated to a dedicated
-  # venv
-  sudo python3 -m pip config set global.break-system-packages true
-
-  sudo pip3 install --upgrade pip
->>>>>>> b7743da9
 }
 
 _jukebox_core_configure_pulseaudio() {
