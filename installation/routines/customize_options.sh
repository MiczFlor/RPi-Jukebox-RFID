--- conflicted
+++ resolved
@@ -149,36 +149,6 @@
   echo "ENABLE_WEBAPP=${ENABLE_WEBAPP}"
 }
 
-<<<<<<< HEAD
-_option_webapp_prod_build() {
-  # ENABLE_WEBAPP_PROD_BUILD
-
-  # Builing the app locally will not work in ARMv6 environments
-  if [ `uname -m` = "armv6l" ]; then
-    echo "  Only the latest production build of the web
-  will be installed due to limited hardware resources"
-  else
-    echo "  Regarding the web application: Would you like to install
-  the current production build (Y)? Otherweise the latest development
-  version will be installed.
-  The latter will install NodeJS and will proling the
-  installation time but you will get the latest features.
-  [Y/n] " 1>&3
-    read -r response
-    case "$response" in
-      [nN])
-        ENABLE_WEBAPP_PROD_BUILD=false
-        ;;
-      *)
-        ;;
-    esac
-  fi
-
-  echo "ENABLE_WEBAPP_PROD_BUILD=${ENABLE_WEBAPP_PROD_BUILD}"
-}
-
-=======
->>>>>>> ec91fd2a
 _option_kiosk_mode() {
   # ENABLE_KIOSK_MODE
   echo "Would you like to enable the Kiosk Mode?
