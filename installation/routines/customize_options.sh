#!/usr/bin/env bash

_option_static_ip() {
  # ENABLE_STATIC_IP
  # Using the dynamically assigned IP address as it is the best guess to be free
  # Reference: https://unix.stackexchange.com/a/505385
  CURRENT_ROUTE=$(ip route get 8.8.8.8)
  CURRENT_GATEWAY=$(echo "${CURRENT_ROUTE}" | awk '{ print $3; exit }')
  CURRENT_INTERFACE=$(echo "${CURRENT_ROUTE}" | awk '{ print $5; exit }')
  CURRENT_IP_ADDRESS=$(echo "${CURRENT_ROUTE}" | awk '{ print $7; exit }')
  clear_c
  print_c "----------------------- STATIC IP -----------------------

Setting a static IP will save a lot of start up time.
The static adress will be '${CURRENT_IP_ADDRESS}'
from interface '${CURRENT_INTERFACE}'
with the gateway '${CURRENT_GATEWAY}'.

Set a static IP? [Y/n]"
  read -r response
  case "$response" in
    [nN][oO]|[nN])
      ENABLE_STATIC_IP=false
      ;;
    *)
      ;;
  esac
  log "ENABLE_STATIC_IP=${ENABLE_STATIC_IP}"
}

_option_ipv6() {
  # DISABLE_IPv6
  clear_c
  print_c "------------------------- IP V6 -------------------------

IPv6 is only needed if you intend to use it.
Otherwise it can be disabled.

Do you want to disable IPv6? [Y/n]"
  read -r response
  case "$response" in
    [nN][oO]|[nN])
      DISABLE_IPv6=false
      ;;
    *)
      ;;
  esac
  log "DISABLE_IPv6=${DISABLE_IPv6}"
}

_option_autohotspot() {
    # ENABLE_AUTOHOTSPOT
    clear_c
    print_c "---------------------- AUTOHOTSPOT ----------------------

When enabled, this service spins up a WiFi hotspot
when the Phoniebox is unable to connect to a known
WiFi. This way you can still access it.

Note:
Static IP configuration cannot be enabled with
WiFi hotspot and will be disabled, if selected before.

Do you want to enable an Autohotspot? [y/N]"
    read -r response
    case "$response" in
        [yY][eE][sS]|[yY])
            ENABLE_AUTOHOTSPOT=true
            ;;
        *)
            ;;
    esac

    if [ "$ENABLE_AUTOHOTSPOT" = true ]; then
        #add hostname to default SSID to prevent collision
        local local_hostname=$(hostname)
        AUTOHOTSPOT_SSID="${AUTOHOTSPOT_SSID}_${local_hostname}"
        AUTOHOTSPOT_SSID="${AUTOHOTSPOT_SSID:0:32}"

        local response_autohotspot
        while [[ $response_autohotspot != "n" ]]
        do
            print_c "
--- Current configuration for Autohotpot
SSID              : $AUTOHOTSPOT_SSID
Password          : $AUTOHOTSPOT_PASSWORD
WiFi Country Code : $AUTOHOTSPOT_COUNTRYCODE
IP                : $AUTOHOTSPOT_IP
Do you want to change this values? [y/N]"
            read -r response_autohotspot
            case "$response_autohotspot" in
                [yY][eE][sS]|[yY])
                    local response_ssid=""
                    local response_ssid_length=0
                    while [[ $response_ssid_length -lt 1 || $response_ssid_length -gt 32 ]]
                    do
                        print_c "Please type the hotspot ssid (must be between 1 and 32 characters long):"
                        read -r response_ssid
                        response_ssid_length=$(get_string_length ${response_ssid})
                    done

                    local response_pw=""
                    local response_pw_length=0
                    while [[ $response_pw_length -lt 8 || $response_pw_length -gt 63 ]]
                    do
                        print_c "Please type the new password (must be between 8 and 63 characters long):"
                        read -r response_pw
                        response_pw_length=$(get_string_length ${response_pw})
                    done

                    local response_country_code=""
                    local response_country_code_length=0
                    while [[ $response_country_code_length -ne 2 ]]
                    do
                        print_c "Please type the WiFi country code (e.g. DE, GB, CZ or US):"
                        read -r response_country_code
                        response_country_code="${response_country_code^^}" # to Uppercase
                        response_country_code_length=$(get_string_length ${response_country_code})
                    done

                    AUTOHOTSPOT_SSID="${response_ssid}"
                    AUTOHOTSPOT_PASSWORD="${response_pw}"
                    AUTOHOTSPOT_COUNTRYCODE="${response_country_code}"
                    ;;
                *)
                    response_autohotspot=n
                    ;;
            esac
        done

        if [ "$ENABLE_STATIC_IP" = true ]; then
            ENABLE_STATIC_IP=false
            echo "ENABLE_STATIC_IP=${ENABLE_STATIC_IP}"
        fi
    fi

    echo "ENABLE_AUTOHOTSPOT=${ENABLE_AUTOHOTSPOT}"
    if [ "$ENABLE_AUTOHOTSPOT" = true ]; then
        echo "AUTOHOTSPOT_SSID=${AUTOHOTSPOT_SSID}"
        echo "AUTOHOTSPOT_PASSWORD=${AUTOHOTSPOT_PASSWORD}"
        echo "AUTOHOTSPOT_COUNTRYCODE=${AUTOHOTSPOT_COUNTRYCODE}"
        echo "AUTOHOTSPOT_IP=${AUTOHOTSPOT_IP}"
    fi
}

_option_bluetooth() {
  # DISABLE_BLUETOOTH
  clear_c
  print_c "----------------------- BLUETOOTH -----------------------

Turning off Bluetooth will save energy and
start up time, if you do not plan to use it.

Do you want to disable Bluetooth? [Y/n]"
  read -r response
  case "$response" in
    [nN][oO]|[nN])
      DISABLE_BLUETOOTH=false
      ;;
    *)
      ;;
  esac
  log "DISABLE_BLUETOOTH=${DISABLE_BLUETOOTH}"
}

_option_mpd() {
    clear_c
    if [[ "$SETUP_MPD" == true ]]; then
        if [[ -f "${MPD_CONF_PATH}" || -f "${SYSTEMD_USR_PATH}/mpd.service" ]]; then
            print_c "-------------------------- MPD --------------------------

It seems there is a MPD already installed.
Note: It is important that MPD runs as a user service!
Would you like to overwrite your configuration? [Y/n]"
            read -r response
            case "$response" in
                [nN][oO]|[nN])
                    ENABLE_MPD_OVERWRITE_INSTALL=false
                    ;;
                *)
                    ;;
            esac
        fi
    fi

    log "SETUP_MPD=${SETUP_MPD}"
    if [ "$SETUP_MPD" == true ]; then
        log "ENABLE_MPD_OVERWRITE_INSTALL=${ENABLE_MPD_OVERWRITE_INSTALL}"
    fi
}

_option_rfid_reader() {
  # ENABLE_RFID_READER
  clear_c
  print_c "---------------------- RFID READER ----------------------

Phoniebox can be controlled with rfid cards/tags, if you
have a rfid reader connected.
Choose yes to setup a reader. You get prompted for
the type selection and configuration later on.

Do you want to setup a rfid reader? [Y/n]"
  read -r response
  case "$response" in
    [nN][oO]|[nN])
      ENABLE_RFID_READER=false
      ;;
    *)
      ;;
  esac
  log "ENABLE_RFID_READER=${ENABLE_RFID_READER}"
}

_option_samba() {
  # ENABLE_SAMBA
  clear_c
  print_c "------------------------- SAMBA -------------------------

Samba is required to conveniently copy files
to your Phoniebox via a network share.
If you don't need it, feel free to skip the installation.
If you are unsure, stick to YES!

Do you want to install Samba? [Y/n]"
  read -r response
  case "$response" in
    [nN][oO]|[nN])
      ENABLE_SAMBA=false
      ;;
    *)
      ;;
  esac
  log "ENABLE_SAMBA=${ENABLE_SAMBA}"
}

_option_webapp() {
  # ENABLE_WEBAPP
  clear_c
  print_c "------------------------ WEB APP ------------------------

This is only required if you want to use
a graphical interface to manage your Phoniebox!

Would you like to install the Web App? [Y/n]"
  read -r response
  case "$response" in
    [nN][oO]|[nN])
      ENABLE_WEBAPP=false
      ENABLE_KIOSK_MODE=false
      ;;
    *)
      ;;
  esac
  log "ENABLE_WEBAPP=${ENABLE_WEBAPP}"
}

_option_kiosk_mode() {
    # ENABLE_KIOSK_MODE
    clear_c
    print_c "----------------------- KIOSK MODE ----------------------"
    if [[ $(get_architecture) == "armv6" ]]; then

        print_c "
Due to limited resources the kiosk mode is not supported
on Raspberry Pi 1 or Zero 1 ('ARMv6' models).
Kiosk mode will not be installed.

Press enter to continue."
        read
        ENABLE_KIOSK_MODE=false
    else

        print_c "
If you have a screen attached to your RPi,
this will launch the Web App right after boot.
It will only install the necessary xserver dependencies
and not the entire RPi desktop environment.

Would you like to enable the Kiosk Mode? [y/N]"
        read -r response
        case "$response" in
            [yY][eE][sS]|[yY])
            ENABLE_KIOSK_MODE=true
            ;;
            *)
            ;;
        esac
    fi

    log "ENABLE_KIOSK_MODE=${ENABLE_KIOSK_MODE}"
}

_options_update_raspi_os() {
  # UPDATE_RASPI_OS
  clear_c
  print_c "----------------------- UPDATE OS -----------------------

This shall be done eventually,
but increases the installation time a lot.

Would you like to update the operating system? [Y/n]"
  read -r response
  case "$response" in
    [nN][oO]|[nN])
      UPDATE_RASPI_OS=false
      ;;
    *)
      ;;
  esac
  log "UPDATE_RASPI_OS=${UPDATE_RASPI_OS}"
}

<<<<<<< HEAD
=======
_option_disable_onboard_audio() {
  # Disable BCM on-chip audio (typically Headphones)
  # not needed when external sound card is sued
  clear_c
  print_c "--------------------- ON-CHIP AUDIO ---------------------

If you are using an external sound card (e.g. USB,
HifiBerry, PirateAudio, etc), we recommend to disable
the on-chip audio. It will make the ALSA sound
configuration easier.
If you are planning to only use Bluetooth speakers,
leave the on-chip audio enabled!
(This will touch your boot configuration file.
We will do our best not to mess anything up. However,
a backup copy will be written. Please check the install
log after for further details.)

Disable Pi's on-chip audio (headphone / jack output)? [y/N]"
  read -r response
  case "$response" in
    [yY][eE][sS]|[yY])
      DISABLE_ONBOARD_AUDIO=true
      ;;
    *)
      ;;
  esac
  log "DISABLE_ONBOARD_AUDIO=${DISABLE_ONBOARD_AUDIO}"

}

>>>>>>> b35013c7
_option_webapp_devel_build() {
  # Let's detect if we are on the official release branch
  if [[ "$GIT_BRANCH" != "${GIT_BRANCH_RELEASE}" && "$GIT_BRANCH" != "${GIT_BRANCH_DEVELOP}" ]] || [[ "$GIT_USER" != "$GIT_UPSTREAM_USER" ]] || [[ "$CI_RUNNING" == "true" ]] ; then
    # Unless ENABLE_WEBAPP_PROD_DOWNLOAD is forced to true by user override, do not download a potentially stale build
    if [[ "$ENABLE_WEBAPP_PROD_DOWNLOAD" == "release-only" ]]; then
      ENABLE_WEBAPP_PROD_DOWNLOAD=false
    fi
    if [[ "$ENABLE_WEBAPP_PROD_DOWNLOAD" != true && "$ENABLE_WEBAPP_PROD_DOWNLOAD" != "release-only" ]]; then
      clear_c
      print_c "--------------------- WEB APP BUILD ---------------------

You are installing from a non-release branch
and/or an unofficial repository.
Therefore a pre-build Web App is not available
and it needs to be built locally.
This requires Node to be installed.

If you decline, the lastest pre-build version
from the official repository will be installed.
This can lead to incompatibilities.

Do you want to build the Web App? [Y/n]"
      read -r response
      case "$response" in
        [nN][oO]|[nN])
            ENABLE_WEBAPP_PROD_DOWNLOAD=true
            ;;
        *)
            ;;
      esac
    fi
  fi

  log "ENABLE_WEBAPP_PROD_DOWNLOAD=${ENABLE_WEBAPP_PROD_DOWNLOAD}"
}

_run_customize_options() {
  _option_ipv6        # Optional: Not required for installation
  _option_static_ip   # Optional: Not required for installation
  _option_autohotspot # Optional: Not required for installation
  _option_mpd         # !!Required, without options
  _option_rfid_reader # !!Required, with options
  _option_samba       # !!Required, without options
  _option_webapp      # !!Required, without options
  if [[ $ENABLE_WEBAPP == true ]] ; then
    _option_webapp_devel_build # Optional: Not required for installation
    _option_kiosk_mode # Optional: Not required for installation
  fi
}

customize_options() {
    run_with_log_frame _run_customize_options "Customize Options"
}<|MERGE_RESOLUTION|>--- conflicted
+++ resolved
@@ -310,39 +310,6 @@
   log "UPDATE_RASPI_OS=${UPDATE_RASPI_OS}"
 }
 
-<<<<<<< HEAD
-=======
-_option_disable_onboard_audio() {
-  # Disable BCM on-chip audio (typically Headphones)
-  # not needed when external sound card is sued
-  clear_c
-  print_c "--------------------- ON-CHIP AUDIO ---------------------
-
-If you are using an external sound card (e.g. USB,
-HifiBerry, PirateAudio, etc), we recommend to disable
-the on-chip audio. It will make the ALSA sound
-configuration easier.
-If you are planning to only use Bluetooth speakers,
-leave the on-chip audio enabled!
-(This will touch your boot configuration file.
-We will do our best not to mess anything up. However,
-a backup copy will be written. Please check the install
-log after for further details.)
-
-Disable Pi's on-chip audio (headphone / jack output)? [y/N]"
-  read -r response
-  case "$response" in
-    [yY][eE][sS]|[yY])
-      DISABLE_ONBOARD_AUDIO=true
-      ;;
-    *)
-      ;;
-  esac
-  log "DISABLE_ONBOARD_AUDIO=${DISABLE_ONBOARD_AUDIO}"
-
-}
-
->>>>>>> b35013c7
 _option_webapp_devel_build() {
   # Let's detect if we are on the official release branch
   if [[ "$GIT_BRANCH" != "${GIT_BRANCH_RELEASE}" && "$GIT_BRANCH" != "${GIT_BRANCH_DEVELOP}" ]] || [[ "$GIT_USER" != "$GIT_UPSTREAM_USER" ]] || [[ "$CI_RUNNING" == "true" ]] ; then
