#!/usr/bin/env bash

_option_static_ip() {
  # ENABLE_STATIC_IP
  CURRENT_IP_ADDRESS=$(hostname -I)
  echo "Would you like to set a static IP (will be ${CURRENT_IP_ADDRESS})?
It'll save a lot of start up time. This can be changed later.
[Y/n] " 1>&3
  read -r response
  case "$response" in
    [nN][oO]|[nN])
      ENABLE_STATIC_IP=false
      ;;
    *)
      ;;
  esac
  echo "ENABLE_STATIC_IP=${ENABLE_STATIC_IP}"
}

_option_ipv6() {
  # DISABLE_IPv6
  echo "Do you want to disable IPv6? [Y/n] " 1>&3
  read -r response
  case "$response" in
    [nN][oO]|[nN])
      DISABLE_IPv6=false
      ;;
    *)
      ;;
  esac
  echo "DISABLE_IPv6=${DISABLE_IPv6}"
}

_option_autohotspot() {
  # ENABLE_AUTOHOTSPOT
  echo "Do you want to enable a WiFi hotspot on demand?
When enabled, this service spins up a WiFi hotspot
when the Phonbox is unable to connect to a known
WiFi. This way you can still access it.
[y/N] " 1>&3
  read -r response
  case "$response" in
    [yY])
      ENABLE_AUTOHOTSPOT=true
      ;;
    *)
      ;;
  esac

  if [ "$ENABLE_AUTOHOTSPOT" = true ]; then
      echo "Do you want to set a custom Password? (default: ${AUTOHOTSPOT_PASSWORD}) [y/N] " 1>&3
      read -r response_pw_q
      case "$response_pw_q" in
        [yY])
          while [ $(echo ${response_pw}|wc -m) -lt 8 ]
          do
              echo "Please type the new password (at least 8 character)." 1>&3
              read -r response_pw
          done
          AUTOHOTSPOT_PASSWORD="${response_pw}"
          ;;
        *)
          ;;
      esac

      if [ "$ENABLE_STATIC_IP" = true ]; then
        echo "Wifi hotspot cannot be enabled with static IP. Disabling static IP configuration." 1>&3
        echo "---------------------
    " 1>&3
        ENABLE_STATIC_IP=false
        echo "ENABLE_STATIC_IP=${ENABLE_STATIC_IP}"
      fi
  fi

  echo "ENABLE_AUTOHOTSPOT=${ENABLE_AUTOHOTSPOT}"
  if [ "$ENABLE_AUTOHOTSPOT" = true ]; then
    echo "AUTOHOTSPOT_PASSWORD=${AUTOHOTSPOT_PASSWORD}"
  fi
}

_option_bluetooth() {
  # DISABLE_BLUETOOTH
  echo "Do you want to disable Bluethooth?
Turn off Bluetooth if you do not plan to use it. It saves energy and start up time.
[Y/n] " 1>&3
  read -r response
  case "$response" in
    [nN][oO]|[nN])
      DISABLE_BLUETOOTH=false
      ;;
    *)
      ;;
  esac
  echo "DISABLE_BLUETOOTH=${DISABLE_BLUETOOTH}"
}

_option_samba() {
  # ENABLE_SAMBA
  echo "Samba will be installed. It is required to conveniently copy files to
your Phoniebox via a network share. If you don't need it, feel free to skip
the installation. If you are unsure, stick to YES!
[Y/n] " 1>&3
  read -r response
  case "$response" in
    [nN][oO]|[nN])
      ENABLE_SAMBA=false
      ENABLE_KIOSK_MODE=false
      ;;
    *)
      ;;
  esac
  echo "ENABLE_SAMBA=${ENABLE_SAMBA}"
}

_option_webapp() {
  # ENABLE_WEBAPP
  echo "Would you like to install the web application?
This is only required if you want to use a graphical interface
to manage your Phoniebox!
[Y/n] " 1>&3
  read -r response
  case "$response" in
    [nN][oO]|[nN])
      ENABLE_WEBAPP=false
      ENABLE_KIOSK_MODE=false
      ;;
    *)
      ;;
  esac
  echo "ENABLE_WEBAPP=${ENABLE_WEBAPP}"
}

_option_kiosk_mode() {
  # ENABLE_KIOSK_MODE
  echo "Would you like to enable the Kiosk Mode?
If you have a screen attached to your RPi, this will launch the
web application right after boot. It will only install the necessary
xserver dependencies and not the entire RPi desktop environment.
[y/N] " 1>&3
  read -r response
  case "$response" in
    [yY])
      ENABLE_KIOSK_MODE=true
      ;;
    *)
      ;;
  esac
  echo "ENABLE_KIOSK_MODE=${ENABLE_KIOSK_MODE}"
}

_options_update_raspi_os() {
  # UPDATE_RASPI_OS
  echo "Would you like to update the operating system?
This shall be done eventually, but increases the installation time a lot.
[Y/n] " 1>&3
  read -r response
  case "$response" in
    [nN])
      UPDATE_RASPI_OS=false
      ;;
    *)
      ;;
  esac
  echo "UPDATE_RASPI_OS=${UPDATE_RASPI_OS}"
}

_option_disable_onboard_audio() {
  # Disable BCM on-chip audio (typically Headphones)
  # not needed when external sound card is sued

  echo -e "Disable Pi's on-chip audio (headphone / jack output)?
If you are using an external sound card (e.g. USB, HifiBerry, PirateAudio, etc),
we recommend to disable the on-chip audio. It will make the ALSA sound configuration easier.
If you are planning to only use Bluetooth speakers, leave the on-chip audio enabled!
(This will touch your boot configuration in ${RPI_BOOT_CONFIG_FILE}.
We will do our best not to mess anything up. However, a backup copy will be written to
${DISABLE_ONBOARD_AUDIO_BACKUP} if things go pear-shaped.)
[y/N] " 1>&3
  read -r response
  case "$response" in
    [yY])
      DISABLE_ONBOARD_AUDIO=true
      ;;
    *)
      ;;
  esac
  echo "DISABLE_ONBOARD_AUDIO=${DISABLE_ONBOARD_AUDIO}"

}

_option_build_local_docs() {
  echo -e "Do you want to build the documentation locally and
make it available under http://ip.of.your.box/docs ?

Note:
 - This will force enable=true for the WebApp
 - Up to date documentation is also always available online
Build and serve docs locally? [y/N] " 1>&3
  read -r response
  case "$response" in
    [yY])
      ENABLE_LOCAL_DOCS=true
      ENABLE_WEBAPP=true
      ;;
    *)
      ;;
  esac

  echo "ENABLE_LOCAL_DOCS=${ENABLE_LOCAL_DOCS}"
  echo "ENABLE_WEBAPP=${ENABLE_WEBAPP}"

}

<<<<<<< HEAD
_option_spotify() {
  # SETUP_SPOTIFY
  echo "Do you want to enable Spotify?
You need Spotify Premium to use these functionality.
[y/N] " 1>&3
  read -r response
  case "$response" in
    [yY])
      SETUP_SPOTIFY=true
      ;;
    *)
      ;;
  esac

  if [ "$SETUP_SPOTIFY" = true ]; then
    while [ "${spotify_username}" == "" ]
    do
      echo "Please provide your spotify username." 1>&3
      read -r spotify_username
    done
    SPOTIFY_USERNAME="${spotify_username}"

    while [ "${spotify_password}" == "" ]
    do
      echo "Please provide your spotify password." 1>&3
      read -r -s spotify_password
    done
    SPOTIFY_PASSWORD="${spotify_password}"

    echo "SETUP_SPOTIFY=${SETUP_SPOTIFY}"
    if [ "$SETUP_SPOTIFY" = true ]; then
      echo "SPOTIFY_USERNAME=${SPOTIFY_USERNAME}"
      echo "SPOTIFY_PASSWORD=${SPOTIFY_PASSWORD}"
    fi
  fi
}

=======
_option_webapp_devel_build() {
  # Let's detect if we are on the official release branch
  if [[ "$GIT_BRANCH" != "${GIT_BRANCH_RELEASE}" || "$GIT_USER" != "$GIT_UPSTREAM_USER" ]]; then
    ENABLE_INSTALL_NODE=true
    # Unless ENABLE_WEBAPP_PROD_DOWNLOAD is forced to true by user override, do not download a potentially stale build
    if [[ "$ENABLE_WEBAPP_PROD_DOWNLOAD" = "release-only" ]]; then
      ENABLE_WEBAPP_PROD_DOWNLOAD=false
    fi
    echo -e "Your are installing from a non-release branch.
This means, you will need to build the web app locally.
For that you'll need Node.
Do you want to install Node now?  [Y/n] " 1>&3
    read -r response
    case "$response" in
      [nN])
        ENABLE_INSTALL_NODE=false
        ;;
      *)
        ;;
    esac
    # This message will be displayed at the end of the installation process
    FIN_MESSAGE="$FIN_MESSAGE\n\nATTENTION: You need to build the web app locally with
    $ cd ~/RPi-Jukebox-RFID/src/webapp && ./run_rebuild.sh -u
    This must be done after reboot, due to memory restrictions.
    Read the documentation regarding local Web App builds!"
  fi

}
>>>>>>> d7299a6a

customize_options() {
  echo "Customize Options starts"

  _option_static_ip
  _option_ipv6
  _option_autohotspot
  _option_bluetooth
  _option_disable_onboard_audio
  _option_samba
  _option_webapp
  _option_build_local_docs
  if [ "$ENABLE_WEBAPP" = true ] ; then
    _option_kiosk_mode
    _option_webapp_devel_build
  fi
  # Bullseye is currently under active development and should be updated in any case.
  # Hence, removing the step below as it becomse mandatory
  # _options_update_raspi_os

  echo "Customize Options ends"
}<|MERGE_RESOLUTION|>--- conflicted
+++ resolved
@@ -211,45 +211,6 @@
 
 }
 
-<<<<<<< HEAD
-_option_spotify() {
-  # SETUP_SPOTIFY
-  echo "Do you want to enable Spotify?
-You need Spotify Premium to use these functionality.
-[y/N] " 1>&3
-  read -r response
-  case "$response" in
-    [yY])
-      SETUP_SPOTIFY=true
-      ;;
-    *)
-      ;;
-  esac
-
-  if [ "$SETUP_SPOTIFY" = true ]; then
-    while [ "${spotify_username}" == "" ]
-    do
-      echo "Please provide your spotify username." 1>&3
-      read -r spotify_username
-    done
-    SPOTIFY_USERNAME="${spotify_username}"
-
-    while [ "${spotify_password}" == "" ]
-    do
-      echo "Please provide your spotify password." 1>&3
-      read -r -s spotify_password
-    done
-    SPOTIFY_PASSWORD="${spotify_password}"
-
-    echo "SETUP_SPOTIFY=${SETUP_SPOTIFY}"
-    if [ "$SETUP_SPOTIFY" = true ]; then
-      echo "SPOTIFY_USERNAME=${SPOTIFY_USERNAME}"
-      echo "SPOTIFY_PASSWORD=${SPOTIFY_PASSWORD}"
-    fi
-  fi
-}
-
-=======
 _option_webapp_devel_build() {
   # Let's detect if we are on the official release branch
   if [[ "$GIT_BRANCH" != "${GIT_BRANCH_RELEASE}" || "$GIT_USER" != "$GIT_UPSTREAM_USER" ]]; then
@@ -278,7 +239,43 @@
   fi
 
 }
->>>>>>> d7299a6a
+_option_spotify() {
+  # SETUP_SPOTIFY
+  echo "Do you want to enable Spotify?
+You need Spotify Premium to use these functionality.
+[y/N] " 1>&3
+  read -r response
+  case "$response" in
+    [yY])
+      SETUP_SPOTIFY=true
+      ;;
+    *)
+      ;;
+  esac
+
+  if [ "$SETUP_SPOTIFY" = true ]; then
+    while [ "${spotify_username}" == "" ]
+    do
+      echo "Please provide your spotify username." 1>&3
+      read -r spotify_username
+    done
+    SPOTIFY_USERNAME="${spotify_username}"
+
+    while [ "${spotify_password}" == "" ]
+    do
+      echo "Please provide your spotify password." 1>&3
+      read -r -s spotify_password
+    done
+    SPOTIFY_PASSWORD="${spotify_password}"
+
+    echo "SETUP_SPOTIFY=${SETUP_SPOTIFY}"
+    if [ "$SETUP_SPOTIFY" = true ]; then
+      echo "SPOTIFY_USERNAME=${SPOTIFY_USERNAME}"
+      echo "SPOTIFY_PASSWORD=${SPOTIFY_PASSWORD}"
+    fi
+  fi
+}
+
 
 customize_options() {
   echo "Customize Options starts"
