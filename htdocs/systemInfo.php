<?php

include("inc.header.php");

/*******************************************
* START HTML
*******************************************/

html_bootstrap3_createHeader("en","System Info | Phoniebox",$conf['base_url']);

?>
<body>
  <div class="container">

<?php
include("inc.navigation.php");

// get System Information and parse into variables
$exec = "lsb_release -a";
if($debug == "true") { 
		print "Command: ".$exec; 
}  
exec($exec, $res);
$distributor = substr($res[0],strpos($res[0],":")+1,strlen($res[0])-strpos($res[0],":"));
$description = substr($res[1],strpos($res[1],":")+1,strlen($res[1])-strpos($res[1],":"));
$release = substr($res[2],strpos($res[2],":")+1,strlen($res[2])-strpos($res[2],":"));
$codename = substr($res[3],strpos($res[3],":")+1,strlen($res[3])-strpos($res[3],":"));
$rpi_temperature = explode("=", exec("sudo vcgencmd measure_temp"))[1];

// check RPis throttling state
function checkRpiThrottle() {
	$codes = array(
		0	=> "under-voltage detected",
		1	=> "arm frequency capped",
		2	=> "currently throttled",
		3	=> "soft temperature limit active",
		16	=> "under-voltage has occurred",
		17	=> "arm frequency capped has occurred",
		18	=> "throttling has occurred",
		19	=> "soft temperature limit has occurred"
	);

	$getThrottledResult = explode("0x", exec("sudo vcgencmd get_throttled"))[1];

	// code is zero => no issue
	if ($getThrottledResult == "0") return "OK";

	// analyse returned code
	$result = [];
	$codeHex = str_split($getThrottledResult);
	$codeBinary = "";
	foreach ($codeHex as $fourbits) {
		$codeBinary .= str_pad(base_convert($fourbits, 16, 2), 4, "0", STR_PAD_LEFT);
	}
	$codeBinary = array_reverse(str_split($codeBinary));
	foreach ($codeBinary as $bitNumber => $bitValue) {
		if ($bitValue) $result[] = $codes[$bitNumber];
	}
	return "WARNING: " . implode(", ", $result);
}
$rpi_throttle = checkRpiThrottle();

?>
<div class="panel-group">
  <div class="panel panel-default">
    <div class="panel-heading">
      <h4 class="panel-title">
         <i class='mdi mdi-settings'></i> <?php print $lang['globalSystem']; ?> 
      </h4>
    </div><!-- /.panel-heading -->

    <div class="panel-body">
  
        <div class="row">	
          <label class="col-md-4 control-label" for=""><?php print $lang['infoOsDistrib']; ?></label> 
          <div class="col-md-6"><?php echo trim($distributor); ?></div>
        </div><!-- / row -->
        <div class="row">	
          <label class="col-md-4 control-label" for=""><?php print $lang['globalDescription']; ?></label> 
          <div class="col-md-6"><?php echo trim($description); ?></div>
        </div><!-- / row -->
        <div class="row">	
          <label class="col-md-4 control-label" for=""><?php print $lang['globalRelease']; ?></label> 
          <div class="col-md-6"><?php echo trim($release); ?></div>
        </div><!-- / row -->
        <div class="row">	
          <label class="col-md-4 control-label" for=""><?php print $lang['infoOsCodename']; ?></label> 
          <div class="col-md-6"><?php echo trim($codename); ?></div>
<<<<<<< HEAD
        </div>     
        <div class="row">
          <label class="col-md-4 control-label" for=""><?php print $lang['infoOsTemperature']; ?></label>
          <div class="col-md-6"><?php echo trim($rpi_temperature); ?></div>
=======
        </div>
        <div class="row">
          <label class="col-md-4 control-label" for=""><?php print $lang['infoOsThrottle']; ?></label>
          <div class="col-md-6"><?php echo trim($rpi_throttle); ?></div>
>>>>>>> 43ea469c
        </div>
	</div><!-- /.panel-body -->
  </div><!-- /.panel panel-default-->
</div><!-- /.panel-group -->

<div class="panel-group">
  <div class="panel panel-default">
    <div class="panel-heading">
      <h4 class="panel-title">
         <i class='mdi mdi-settings'></i> Phoniebox Setup
      </h4>
    </div><!-- /.panel-heading -->

    <div class="panel-body">
  
        <div class="row">	
          <label class="col-md-4 control-label" for=""><?php print $lang['globalVersion']; ?></label> 
          <div class="col-md-6"><?php
            // create current version
            
            // get information for version number on current running system
            $exec = "cat ../settings/version-number";
            $VERSION_NO = exec($exec);
            $exec = "git --git-dir=../.git rev-parse --abbrev-ref HEAD";
            $USED_BRANCH = exec($exec);
            $exec = "git --git-dir=../.git  describe --always";
            $COMMIT_NO = exec($exec);
            $version = $VERSION_NO . " - " . $COMMIT_NO . " - " . $USED_BRANCH;
            // write version to file
            $exec = "echo ${version} > ../settings/version";
            exec($exec);
            // write new version number to global config file
            exec("sudo ".$conf['scripts_abs']."/inc.writeGlobalConfig.sh");
            exec("sudo chmod 777 ".$conf['settings_abs']."/global.conf");
            // and print the version on the info site
            echo $version; 

           ?></div>
        </div><!-- / row -->
        <div class="row">	
          <label class="col-md-4 control-label" for=""><?php print $lang['globalEdition']; ?></label> 
          <div class="col-md-6"><?php echo $lang[$edition]; ?></div>
        </div><!-- / row -->
		<div class="row">	
          <label class="col-md-4 control-label" for="">
		  <?php
		  if ($edition == "classic") {
			  print $lang['infoMPDStatus']."</label> 
		  <div id='mpdstatus'></div>";
		  } elseif ($edition == "plusSpotify") {
			  print $lang['infoMopidyStatus']."</label> 
		  <div id='mopidystatus'></div>";
		  }
		  ?>
		</div>
		<!-- / row -->
      
	</div><!-- /.panel-body -->
  </div><!-- /.panel panel-default-->
</div><!-- /.panel-group -->


<?php
if ($edition == "classic") {
	print "<script>
$(document).ready(function() {
    $('#mpdstatus').load('ajax.loadMPDStatus.php');
    var refreshId = setInterval(function() {
        $('#mpdstatus').load('ajax.loadMPDStatus.php?' + 1*new Date());
    }, 5000);
});

</script>";
} elseif ($edition == "plusSpotify") {
	print "<script>
$(document).ready(function() {
    $('#mopidystatus').load('ajax.loadMopidyStatus.php');
    var refreshId = setInterval(function() {
        $('#mopidystatus').load('ajax.loadMopidyStatus.php?' + 1*new Date());
    }, 5000);
});

</script>";
}
?>

<?php
// get the information of storage usage
$exec = "df -H -B K / ";
    if($debug == "true") { 
        print "Command: ".$exec; 
    } 
    $exploded = preg_split("/ +/", exec($exec));
    // all values are in MeBit
    $all = round(Trim(substr($exploded[1],0,Strpos($exploded[1],"K")))/1024, 2);
    $used = round(Trim(substr($exploded[2],0,Strpos($exploded[2],"K")))/1024, 2);
    $free = round(Trim(substr($exploded[3],0,Strpos($exploded[3],"K")))/1024, 2);
?>

<div class="panel-group">
  <div class="panel panel-default">
    <div class="panel-heading">
      <h4 class="panel-title">
        <i class='mdi mdi-server'></i> <?php print $lang['globalStorage']; ?> <small>(<?php echo round($all/1024,2); ?> GB)</small>
      </h4>
    </div><!-- /.panel-heading -->

		<div class="panel-body">

		<?php	
			// get information about the shared folder to calculate media size
			$exec = "du -H -B K -s ".$conf['base_path']."/shared/";
			if($debug == "true") { 
					print "Command: ".$exec; 
			}  
			$res = exec($exec);
			$exploded = explode("/", $res);
			$Media = round(Trim(substr($exploded[0],0,Strpos($exploded[0],"K")))/1024, 2);
			// make some percentage calculation
			$percent = 100/$all;
			$reserved = $all - $used - $free;
			$system = $used - $Media;
		?>

			<h5><?php print $lang['infoStorageUsed']; ?> <small>(<?php echo round($free/1024,2); ?> GB free)</small></h5>
			<div class="row">
				<div class="col-xs-12">
					<div class="progress">
						<div class="progress-bar progress-bar-warning" role="progressbar" title="Reserved: <?php echo round($reserved*$percent, 2); ?>%" style="width:<?php echo round($reserved*$percent, 2); ?>%">Res.</div>
						<div class="progress-bar progress-bar-danger" role="progressbar" title="System: <?php echo round($system*$percent, 2); ?>%" style="width:<?php echo round($system*$percent, 2); ?>%">Sys.</div>
						<div class="progress-bar progress-bar progress-bar-info" role="progressbar" title="Media: <?php echo round($Media*$percent, 2); ?>%" style="width:<?php echo round($Media*$percent, 2); ?>%">Media</div>
						<div class="progress-bar progress-bar-success" role="progressbar" title="Free: <?php echo round($free*$percent, 2); ?>%" style="width:<?php echo round($free*$percent, 2); ?>%">Free</div>
					</div><!-- / .progress -->
				</div><!-- / .col-xs-12 -->
			</div><!-- / .row -->
			</div><!-- /.panel-body -->
  </div><!-- /.panel -->
</div><!-- /.panel-group -->

<!-- debug.log -->

<div class="panel-group">
  <div class="panel panel-default">
    <div class="panel-heading">
      <h4 class="panel-title">
        <i class='mdi mdi-text'></i> <?php print $lang['infoDebugLogTail']; ?>
        <br><br>
        <a href="systemInfo.php?DebugLogClear=true" class="btn btn-info"><?php print $lang['infoDebugLogClear']; ?></a>
      </h4>
    </div><!-- /.panel-heading -->

    <div class="panel-body">
    
        <?php
        $res = tailShell("../logs/debug.log", 40);
        print "<pre>\n".$res."\n</pre>";
        ?>
    
	</div><!-- /.panel-body -->
  </div><!-- /.panel -->
</div><!-- /.panel-group -->

</div><!-- /.container -->

</body>
</html><|MERGE_RESOLUTION|>--- conflicted
+++ resolved
@@ -86,17 +86,14 @@
         <div class="row">	
           <label class="col-md-4 control-label" for=""><?php print $lang['infoOsCodename']; ?></label> 
           <div class="col-md-6"><?php echo trim($codename); ?></div>
-<<<<<<< HEAD
+        </div>
+        <div class="row">
+          <label class="col-md-4 control-label" for=""><?php print $lang['infoOsThrottle']; ?></label>
+          <div class="col-md-6"><?php echo trim($rpi_throttle); ?></div>
         </div>     
         <div class="row">
           <label class="col-md-4 control-label" for=""><?php print $lang['infoOsTemperature']; ?></label>
           <div class="col-md-6"><?php echo trim($rpi_temperature); ?></div>
-=======
-        </div>
-        <div class="row">
-          <label class="col-md-4 control-label" for=""><?php print $lang['infoOsThrottle']; ?></label>
-          <div class="col-md-6"><?php echo trim($rpi_throttle); ?></div>
->>>>>>> 43ea469c
         </div>
 	</div><!-- /.panel-body -->
   </div><!-- /.panel panel-default-->
