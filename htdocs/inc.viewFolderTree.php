<?php

/*
* this file will be included by 'index.php' for each root folder
* in the directory containing all audiofiles.
* Each root folder will be listed as a panel that can be expanded to see
* containing files and potential subfolders (which in turn expand)
*
* the function 'index_folders_print' in func.php extends the functionality
* and displays the HTML for each folder in the UI
*/

// get all containing folders and subfolders
$subfolders = dir_list_recursively($audiofolder);

/*
* oder subfolders
*/
usort($subfolders, 'strnatcasecmp');
//print "<pre>"; print_r($subfolders); print "</pre>"; //???

$contentTree = array(); // this will be the tree we need for display

/*
* now we need to collect some extra info such as: subfolders? files in folder?
* And create the final array with all this information to display the tree
*/
foreach($subfolders as $key => $subfolder) {
    /*
    * Glob is not working when directory name with 
    * special characters like square brackets “[ ]”.
    * So temporarily escape them php style.
    */
    $tempsubfolder = $subfolder;
    $subfolder = str_replace('[', '\[', $subfolder);
    $subfolder = str_replace(']', '\]', $subfolder);
    $subfolder = str_replace('\[', '[[]', $subfolder);
    $subfolder = str_replace('\]', '[]]', $subfolder);
    /*
    * collect containing files and folders
    */
    $containingfolders = array();
    $containingfiles = array();
    $containingaudiofiles = array();
    /*
    * Get all the folders 
    */
    $subfolderfolders = array_filter(glob($subfolder.'/*'), 'is_dir');
    if(count($subfolderfolders) > 0){
        foreach($subfolderfolders as $subfolderfolder) {
            // YES, we found at least one subfolder
            // take the relative path only
            $containingfolders[$subfolderfolder] = substr($subfolderfolder, strlen($Audio_Folders_Path) + 1, strlen($subfolderfolder));
        }
    }
    /*
    * Get all the files 
    */
    $subfolderfiles = array_filter(glob($subfolder.'/*'), 'is_file');
    //print "<pre>".$subfolder." subfolderfiles"; print_r($subfolderfiles); print "</pre>"; //???        
    foreach($subfolderfiles as $subfolderfile) {
        if(
            is_file($subfolderfile) 
            && basename($subfolderfile) != "folder.conf"
            && basename($subfolderfile) != "cover.jpg"
            && basename($subfolderfile) != "title.txt"
            && basename($subfolderfile) != "lastplayed.dat" // this is legacy from june 2018
        ){
            // YES, we found a file
            $containingfiles[$subfolderfile] = $subfolderfile;
            //$containingfiles[$subfolderfile] = substr($subfolderfile, strlen($Audio_Folders_Path) + 1, strlen($subfolderfile));
            
            // now see if the file we found is an audio file
/**/
            if(
                is_file($subfolderfile) 
                && basename($subfolderfile) != "livestream.txt"
                && basename($subfolderfile) != "podcast.txt"
            ){
                // YES, we found an audio file
                $containingaudiofiles[$subfolderfile] = $subfolderfile;
            }
/**/
        }
    }
    /*
    * Glob is not working when directory name with 
    * special characters like square brackets “[ ]”.
    * So we temporarily escaped them php style.
    * Now let's take the original path.
    */
    $subfolder = $tempsubfolder;
    /*
    * Now we know if the folder is empty or not
    * if not, keep it
    * if empty, drop it
    */
    //if(count($containingfolders) + count($containingfiles) == 0) {
        // empty, do nothing, not even display
    //} else {
        $temp = array();
        // save the absolute path
        $temp['path_abs'] = $subfolder;
        $temp['path_rel'] = substr($subfolderfile, strlen($Audio_Folders_Path) + 1, strlen($subfolderfile));
        $temp['basename'] = basename($subfolder);
        // save the "type" of content 
        if(file_exists($subfolder."/podcast.txt")){
            $temp['type'] = "podcast";
        } elseif(file_exists($subfolder."/livestream.txt")){
            $temp['type'] = "livestream";
        } elseif(file_exists($subfolder."/spotify.txt")){
            $temp['type'] = "spotify";
            $titlefile = $subfolder."/title.txt";
            $coverfile = $subfolder."/cover.jpg";
			
			// this is a new and easier way for loading spotify informations!
			$uri = file_get_contents($subfolder."/spotify.txt");
			$url = "https://open.spotify.com/oembed/?url=".trim($uri)."&format=json";
			
			if (!file_exists($coverfile)) {
				$str = file_get_contents($url);
				$json  = json_decode($str, true);

				$cover = $json['thumbnail_url'];
				$coverdl = file_get_contents($cover);
				file_put_contents($coverfile, $coverdl);
<<<<<<< HEAD
			}
			
			if (!file_exists($titlefile)) {
				$str = file_get_contents($url);
				$json  = json_decode($str, true);

				$title = $json['title'];
				file_put_contents($titlefile, $title);
			}	
=======
			}
			
			if (!file_exists($titlefile)) {
				$str = file_get_contents($url);
				$json  = json_decode($str, true);

				$title = $json['title'];
				file_put_contents($titlefile, $title);
			}
			
>>>>>>> ccbe92c2
			
        } else {
            $temp['type'] = "generic";
        }
        // chop off the $Audio_Folders_Path in the beginning
        //$temp['path_rel'] = substr($folder."/".$value, strlen($Audio_Folders_Path) + 1, strlen($folder."/".$value));
        $temp['path_rel'] = substr($subfolder, strlen($Audio_Folders_Path) + 1, strlen($subfolder));
        // some special version with no slashes or whitespaces for IDs on the panel collapse
        $temp['id'] = preg_replace('/\//', '---', $temp['path_rel']);
        $temp['id'] = preg_replace('/\ /', '-_-', $temp['id']);
        $temp['id'] = preg_replace('/\[/', '_-', $temp['id']);
        $temp['id'] = preg_replace('/\]/', '-_', $temp['id']);
        $temp['id'] = preg_replace('/&/', 'and', $temp['id']);
        $temp['id'] = "ID".preg_replace('/\:/', '-+-', $temp['id']);
        // count the level depth in the tree by counting the slashes in the path
        $temp['level'] = substr_count($temp['path_rel'], '/');
        // information about the content
        $temp['count_subdirs'] = count($containingfolders);
        $temp['count_files'] = count($containingfiles);
        $temp['count_audioFiles'] = count($containingaudiofiles);
        usort($containingfolders, 'strnatcasecmp');
        $temp['subdirs'] = $containingfolders;
        usort($containingfiles, 'strnatcasecmp');
        $temp['files'] = $containingfiles;
        // now make entry in $contentTree
        $contentTree[$temp['path_abs']] = $temp;
        /*
        * Check if folder.conf file exists. If not create it
        */
        /* not needed to check and create folder conf on each load?
        if(!file_exists($subfolder."/folder.conf")) {
            $exec = $conf['scripts_abs'].'/inc.writeFolderConfig.sh -c="createDefaultFolderConf" -d="'.preg_replace('/\ /', ' ', $temp['path_rel']).'"';
            //print $exec;
            exec($exec);
        }
        */
        /*
        print "<hr>
        ".$contentTree[$temp['path_abs']]['path_abs']." |
        ".$contentTree[$temp['path_abs']]['path_rel']." |
        #".$contentTree[$temp['path_abs']]['id']."<br>";
        */
    //}
}
if(count($contentTree) > 0) {   
    //print "\n    <div class='col-md-12'>";

    $rootBranch = current($contentTree);
    
        $getSubDirectories = array();
        /*
        * get the recursive folder structure
        */  
        $getSubDirectories[$rootBranch['path_abs']] = getSubDirectories($audiofolder);
        //$getSubDirectories = getSubDirectories($audiofolder);

        /*
        * print the panel structure with header
        */
        //print " <pre>---".$rootBranch['path_abs']."---\n".count($contentTree)."\n<strong>print_r(getSubDirectories)</strong>\n"; print_r($getSubDirectories); print "\n<strong>print_r(contentTree)</strong>\n"; print_r($contentTree); print "</pre>\n";//???
        //array_walk($getSubDirectories, 'test_index_folders_print');
        array_walk($getSubDirectories, 'index_folders_print');

    print "\n    </div><!-- ./ class='col-md-12' -->";
}

?><|MERGE_RESOLUTION|>--- conflicted
+++ resolved
@@ -124,7 +124,6 @@
 				$cover = $json['thumbnail_url'];
 				$coverdl = file_get_contents($cover);
 				file_put_contents($coverfile, $coverdl);
-<<<<<<< HEAD
 			}
 			
 			if (!file_exists($titlefile)) {
@@ -133,19 +132,7 @@
 
 				$title = $json['title'];
 				file_put_contents($titlefile, $title);
-			}	
-=======
 			}
-			
-			if (!file_exists($titlefile)) {
-				$str = file_get_contents($url);
-				$json  = json_decode($str, true);
-
-				$title = $json['title'];
-				file_put_contents($titlefile, $title);
-			}
-			
->>>>>>> ccbe92c2
 			
         } else {
             $temp['type'] = "generic";
