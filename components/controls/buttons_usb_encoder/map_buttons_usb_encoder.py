#!/usr/bin/env python3

import sys
<<<<<<< HEAD
=======

sys.path.append(".") # This command should be before imports of components

>>>>>>> be6bc67c
from evdev import categorize, ecodes, KeyEvent
from io_buttons_usb_encoder import current_device, write_button_map
import components.gpio_control.function_calls

sys.path.append(".")


try:
    functions = list(
        filter(lambda function_name: function_name.startswith("functionCall"),
               dir(components.gpio_control.function_calls.phoniebox_function_calls)))
    button_map = {}

    print("")
    print("During the next step you can map your buttons to one of the following available functions:")
    print(list(map(lambda function_name: function_name.replace("functionCall", ""), functions)))
    print("")
    if input('Ready to continue? (y/n)') != 'y':
        sys.exit("Aborted mapping buttons to functions")

    for function_name in functions:
        function_name_short = function_name.replace("functionCall", "")
        print("")
        print("Press button to map " + function_name_short + " or press ctrl+c to skip this function")
        try:
            for event in current_device().read_loop():
                if event.type == ecodes.EV_KEY:
                    keyevent = categorize(event)
                    if keyevent.keystate == KeyEvent.key_down:
                        button_string = keyevent.keycode
                        if type(button_string) is list:
                            button_string = '-'.join(sorted(button_string))
                        button_map[button_string] = function_name
                        print("Button " + button_string + " is now mapped to " + function_name_short)
                        break
        except KeyboardInterrupt:
            continue
    if len(button_map) == 0:
        print("Warning: No buttons mapped to a function!")
    else:
        write_button_map(button_map)
except KeyboardInterrupt:
    sys.exit("Aborted mapping buttons to functions")<|MERGE_RESOLUTION|>--- conflicted
+++ resolved
@@ -1,12 +1,9 @@
 #!/usr/bin/env python3
 
 import sys
-<<<<<<< HEAD
-=======
 
 sys.path.append(".") # This command should be before imports of components
 
->>>>>>> be6bc67c
 from evdev import categorize, ecodes, KeyEvent
 from io_buttons_usb_encoder import current_device, write_button_map
 import components.gpio_control.function_calls
