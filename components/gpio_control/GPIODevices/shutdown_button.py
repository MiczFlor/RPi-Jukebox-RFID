--- conflicted
+++ resolved
@@ -11,13 +11,8 @@
 
 class ShutdownButton(SimpleButton):
 
-<<<<<<< HEAD
-    def __init__(self, pin, action=lambda *args: None, name=None, bouncetime=500, edge=GPIO.FALLING,
-                 hold_time=.1, led_pin=None, time_pressed=2, hold_repeat=False, pull_up_down=GPIO.PUD_UP, iteration_time=.2):
-=======
     def __init__(self, pin, action=lambda *args: None, name=None, bouncetime=500, antibouncehack=False, edge='falling',
                  led_pin=None, hold_time=3.0, pull_up_down='pull_up', iteration_time=.2):
->>>>>>> be6bc67c
         self.led_pin = led_pin
         self.iteration_time = iteration_time
         if self.led_pin is not None:
