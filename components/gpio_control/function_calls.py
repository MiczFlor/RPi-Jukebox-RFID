--- conflicted
+++ resolved
@@ -69,11 +69,6 @@
     def functionCallPlayerSeekBack(self, *args):
         function_call("{command} -c=playerseek -v=-10".format(command=self.playout_control), shell=True)
 
-<<<<<<< HEAD
-    def functionCallBluetoothToggle(self, *args):
-        function_call("{command} -c=bluetoothtoggle -v=toggle".format(command=self.playout_control), shell=True)
-
-=======
     def functionCallPlayerSeekFarFwd(self, *args):
         function_call("{command} -c=playerseek -v=+60".format(command=self.playout_control), shell=True)
 
@@ -92,7 +87,6 @@
     def functionCallBluetoothToggle(self, *args):
         function_call("{command} -c=bluetoothtoggle -v=toggle".format(command=self.playout_control), shell=True)
 
->>>>>>> be6bc67c
     def getFunctionCall(self, functionName):
         self.logger.error('Get FunctionCall: {} {}'.format(functionName, functionName in locals()))
         getattr(sys.modules[__name__], str)
