#!/usr/bin/env python3
import configparser
import os
import logging

from GPIODevices import *
import function_calls
from signal import pause
from RPi import GPIO
from config_compatibility import ConfigCompatibilityChecks



class gpio_control():

    def __init__(self, function_calls):
        self.devices = []
        self.function_calls = function_calls

        GPIO.setmode(GPIO.BCM)

        logging.basicConfig(level=logging.INFO)
        self.logger = logging.getLogger(__name__)
        self.logger.setLevel('INFO')
        self.logger.info('GPIO Started')

    def getFunctionCall(self, function_name):
        try:
            if function_name != 'None':
                return getattr(self.function_calls, function_name)
        except AttributeError:
            self.logger.error('Could not find FunctionCall {function_name}'.format(function_name=function_name))
        return lambda *args: None

    def generate_device(self, config, deviceName):
        print(deviceName)
        device_type = config.get('Type')
<<<<<<< HEAD
        if deviceName.lower() == 'VolumeControl'.lower():
            return VolumeControl(config, self.getFunctionCall, logger)
        elif device_type == 'TwoButtonControl':
=======
        if device_type == 'TwoButtonControl':
>>>>>>> be6bc67c
            self.logger.info('adding TwoButtonControl')
            return TwoButtonControl(
                config.getint('Pin1'),
                config.getint('Pin2'),
                self.getFunctionCall(config.get('functionCall1')),
                self.getFunctionCall(config.get('functionCall2')),
                functionCallTwoBtns=self.getFunctionCall(config.get('functionCallTwoButtons')),
                pull_up_down=config.get('pull_up_down', fallback='pull_up'),
                hold_mode=config.get('hold_mode', fallback=None),
                hold_time=config.getfloat('hold_time', fallback=0.3),
                bouncetime=config.getint('bouncetime', fallback=500),
                edge=config.get('edge', fallback='falling'),
                antibouncehack=config.getboolean('antibouncehack', fallback=False),
                name=deviceName)
        elif device_type in ('Button', 'SimpleButton'):
            return SimpleButton(config.getint('Pin'),
                                action=self.getFunctionCall(config.get('functionCall')),
                                action2=self.getFunctionCall(config.get('functionCall2', fallback='None')),
                                name=deviceName,
                                bouncetime=config.getint('bouncetime', fallback=500),
                                antibouncehack=config.getboolean('antibouncehack', fallback=False),
                                edge=config.get('edge', fallback='falling'),
                                hold_mode=config.get('hold_mode', fallback=None),
                                hold_time=config.getfloat('hold_time', fallback=0.3),
                                pull_up_down=config.get('pull_up_down', fallback='pull_up'))
        elif device_type == 'LED':
            return LED(config.getint('Pin'),
                                name=deviceName,
                                initial_value=config.getboolean('initial_value', fallback=True))
        elif device_type in ('StatusLED', 'MPDStatusLED'):
            return StatusLED(config.getint('Pin'), name=deviceName)
        elif device_type == 'RotaryEncoder':
            return RotaryEncoder(config.getint('Pin1'),
                    config.getint('Pin2'),
                    self.getFunctionCall(config.get('functionCall1')),
                    self.getFunctionCall(config.get('functionCall2')),
                    config.getfloat('timeBase', fallback=0.1),
                    name=deviceName)
        elif device_type == 'ShutdownButton':
            return ShutdownButton(pin=config.getint('Pin'),
                                  action=self.getFunctionCall(config.get('functionCall', fallback='functionCallShutdown')),
                                  name=deviceName,
                                  bouncetime=config.getint('bouncetime', fallback=500),
                                  antibouncehack=config.getboolean('antibouncehack', fallback=False),
                                  edge=config.get('edge', fallback='falling'),
                                  hold_time=config.getfloat('hold_time', fallback=3.0),
                                  iteration_time=config.getfloat('iteration_time', fallback=0.2),
                                  led_pin=config.getint('led_pin', fallback=None),
                                  pull_up_down=config.get('pull_up_down', fallback='pull_up'))
        self.logger.warning('cannot find {}'.format(deviceName))
        return None

    def get_all_devices(self, config):
        self.logger.info(config.sections())
        for section in config.sections():
            if config.getboolean(section, 'enabled', fallback=False):
                self.logger.info('adding GPIO-Device, {}'.format(section))
                device = self.generate_device(config[section], section)
                if device is not None:
                    self.devices.append(device)
                else:
                    self.logger.warning('Could not add Device {} with {}'.format(section, config.items(section)))
            else:
                self.logger.info('Device {} not enabled'.format(section))
        return self.devices

    def print_all_devices(self):
        for dev in self.devices:
            print(dev)

    def gpio_loop(self):
        self.logger.info('Ready for taking actions')
        try:
            pause()
        except KeyboardInterrupt:
            pass
        self.logger.info('Exiting GPIO Control')


if __name__ == "__main__":
    config = configparser.ConfigParser(inline_comment_prefixes=";", delimiters=(':', '='))
    config_path = os.path.expanduser('/home/pi/RPi-Jukebox-RFID/settings/gpio_settings.ini')
    config.read(config_path)
    
    ConfigCompatibilityChecks(config, config_path)

    phoniebox_function_calls = function_calls.phoniebox_function_calls()
    gpio_controler = gpio_control(phoniebox_function_calls)

    devices = gpio_controler.get_all_devices(config)
    gpio_controler.print_all_devices()
    gpio_controler.gpio_loop()<|MERGE_RESOLUTION|>--- conflicted
+++ resolved
@@ -8,7 +8,6 @@
 from signal import pause
 from RPi import GPIO
 from config_compatibility import ConfigCompatibilityChecks
-
 
 
 class gpio_control():
@@ -35,13 +34,7 @@
     def generate_device(self, config, deviceName):
         print(deviceName)
         device_type = config.get('Type')
-<<<<<<< HEAD
-        if deviceName.lower() == 'VolumeControl'.lower():
-            return VolumeControl(config, self.getFunctionCall, logger)
-        elif device_type == 'TwoButtonControl':
-=======
         if device_type == 'TwoButtonControl':
->>>>>>> be6bc67c
             self.logger.info('adding TwoButtonControl')
             return TwoButtonControl(
                 config.getint('Pin1'),
