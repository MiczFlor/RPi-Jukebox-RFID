--- conflicted
+++ resolved
@@ -25,13 +25,8 @@
     strategy:
       fail-fast: false
       matrix:
-<<<<<<< HEAD
-        debian_codename: ['bullseye', 'buster']
+        debian_codename: ['bookworm', 'bullseye', 'buster']
     uses: ./.github/workflows/test_docker_debian_codename_sub.yml
-=======
-        debian_version_name: ['bullseye', 'buster', 'bookworm']
-    uses: ./.github/workflows/test_docker_debian_versionname_sub.yml
->>>>>>> 093cc61f
     with:
       runs_on: ubuntu-latest
       platform: linux/arm/v7
