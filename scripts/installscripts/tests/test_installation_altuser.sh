--- conflicted
+++ resolved
@@ -152,16 +152,10 @@
 }
 
 verify_apt_packages(){
-<<<<<<< HEAD
     local phpver="$(ls -1 /etc/php)"
     local packages="samba
 samba-common-bin gcc lighttpd php${phpver}-common php${phpver}-cgi php${phpver} at mpd mpc mpg123 git ffmpeg
-resolvconf spi-tools python3 python3-dev python3-pip python3-mutagen python3-gpiozero
-=======
-    local packages="libspotify-dev samba
-samba-common-bin gcc lighttpd php7.3-common php7.3-cgi php7.3 at mpd mpc mpg123 git ffmpeg
 resolvconf spi-tools python3 python3-dev python3-pip python3-setuptools python3-wheel python3-mutagen python3-gpiozero
->>>>>>> 3e9fc252
 python3-spidev netcat alsa-utils"
     local packages_raspberrypi="raspberrypi-kernel-headers"
     local packages_spotify="libspotify-dev mopidy mopidy-mpd mopidy-local mopidy-spotify libspotify12
