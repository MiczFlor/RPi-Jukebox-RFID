#!/usr/bin/env bash
#
# see https://github.com/MiczFlor/RPi-Jukebox-RFID for details
#
# NOTE: Running automated install (without interaction):
# Each install creates a file called PhonieboxInstall.conf
# in you $HOME directory
# You can install the Phoniebox using such a config file
# which means you don't need to run the interactive install:
#
# 1. download the install file from github
#    https://github.com/MiczFlor/RPi-Jukebox-RFID/tree/develop/scripts/installscripts
#    (note: currently only works for buster and newer OS)
# 2. make the file executable: chmod +x
# 3. place the PhonieboxInstall.conf in the folder $HOME
# 4. run the installscript with option -a like this:
#    buster-install-default.sh -a

# The absolute path to the folder which contains this script
PATHDATA="$( cd "$( dirname "${BASH_SOURCE[0]}" )" && pwd )"
GIT_BRANCH=${GIT_BRANCH:-master}
GIT_URL=${GIT_URL:-https://github.com/MiczFlor/RPi-Jukebox-RFID.git}
echo GIT_BRANCH $GIT_BRANCH
echo GIT_URL $GIT_URL

DATETIME=$(date +"%Y%m%d_%H%M%S")

SCRIPTNAME="$(basename $0)"
JOB="${SCRIPTNAME}"

CURRENT_USER="${SUDO_USER:-$(whoami)}"
HOME_DIR=$(getent passwd "$CURRENT_USER" | cut -d: -f6)
echo "Current User: $CURRENT_USER"
echo "User home dir: $HOME_DIR"

JUKEBOX_HOME_DIR="${HOME_DIR}/RPi-Jukebox-RFID"
LOGDIR="${HOME_DIR}"/phoniebox_logs
JUKEBOX_BACKUP_DIR="${HOME_DIR}/BACKUP"

# Get the RaspberryPi OS code name (e.g. buster or bullseye)
OS_CODENAME="$( . /etc/os-release; printf '%s\n' "$VERSION_CODENAME"; )"
printf "Used RaspberryPi OS: ${OS_CODENAME}\n"

INTERACTIVE=true

usage() {
    printf "Usage: ${SCRIPTNAME} [-a] [-h]\n"
    printf " -a\tautomatic/non-interactive mode\n"
    printf " -h\thelp\n"
    exit 0
}

while getopts ":ah" opt;
do
  case ${opt} in
    a ) INTERACTIVE=false
      ;;
    h ) usage
      ;;
    \? ) usage
      ;;
  esac
done


# Setup logger functions
# Input from http://www.ludovicocaldara.net/dba/bash-tips-5-output-logfile/
log_open() {
    [[ -d "${LOGDIR}" ]] || mkdir -p "${LOGDIR}"
    PIPE="${LOGDIR}"/"${JOB}"_"${DATETIME}".pipe
    mkfifo -m 700 "${PIPE}"
    LOGFILE="${LOGDIR}"/"${JOB}"_"${DATETIME}".log
    exec 3>&1
    tee "${LOGFILE}" <"${PIPE}" >&3 &
    TEEPID=$!
    exec 1>"${PIPE}" 2>&1
    PIPE_OPENED=1
}

log_close() {
    if [ "${PIPE_OPENED}" ]; then
        exec 1<&3
        sleep 0.2
        ps --pid "${TEEPID}" >/dev/null
        if [ $? -eq 0 ] ; then
            # a wait ${TEEPID} whould be better but some
            # commands leave file descriptors open
            sleep 1
            kill  "${TEEPID}"
        fi
        rm "${PIPE}"
        unset PIPE_OPENED
    fi
}

checkPrerequisite() {
    #currently the user 'pi' is mandatory
    #https://github.com/MiczFlor/RPi-Jukebox-RFID/issues/1785
    if [ "${CURRENT_USER}" != "pi" ]; then
        echo
        echo "ERROR: User must be 'pi'!"
        echo "       Other usernames are currently not supported."
        echo "       Please check the wiki for further information"
        exit 2
    fi

    if [ "${HOME_DIR}" != "/home/pi" ]; then
        echo
        echo "ERROR: HomeDir must be '/home/pi'!"
        echo "       Other usernames are currently not supported."
        echo "       Please check the wiki for further information"
        exit 2
    fi

    if [ ! -d "${HOME_DIR}" ]; then
        echo
        echo "Warning: HomeDir ${HOME_DIR} does not exist."
        echo "         Please create it and start again."
        exit 2
    fi
}

welcome() {
    clear
    echo "#####################################################
#    ___  __ ______  _  __________ ____   __  _  _  #
#   / _ \/ // / __ \/ |/ /  _/ __/(  _ \ /  \( \/ ) #
#  / ___/ _  / /_/ /    // // _/   ) _ ((  O ))  (  #
# /_/  /_//_/\____/_/|_/___/____/ (____/ \__/(_/\_) #
#                                                   #
#####################################################

You are turning your Raspberry Pi into a Phoniebox. Good choice.
This INTERACTIVE INSTALL script requires you to be online and
will guide you through the configuration.

If you want to run the AUTOMATED INSTALL (non-interactive) from
an existing configuration file, do the following:
1. exit this install script (press n)
2. place your PhonieboxInstall.conf in the folder ${HOME_DIR}
3. run the installscript with option -a. For example like this:
   ${HOME_DIR}/buster-install-default.sh -a
   "
    read -rp "Continue interactive installation? [Y/n] " response
    case "$response" in
        [nN][oO]|[nN])
            exit
            ;;
        *)
            echo "Installation continues..."
            ;;
    esac
}

reset_install_config_file() {
    #####################################################
    # CONFIG FILE
    # This file will contain all the data given in the
    # following dialogue
    # At a later stage, the install should also be done
    # from such a config file with no user input.

    # Remove existing config file
    #rm "${HOME_DIR}/PhonieboxInstall.conf"
    # Create empty config file
    #touch "${HOME_DIR}/PhonieboxInstall.conf"
    #echo "# Phoniebox config" > "${HOME_DIR}/PhonieboxInstall.conf"
    echo "# Phoniebox config"
}

config_wifi() {
    #####################################################
    # Ask if wifi config

    clear

    echo "#####################################################
#
# CONFIGURE WIFI
#
# Requires SSID, WiFi password and the static IP you want
# to assign to your Phoniebox.
# (Note: can be done manually later, if you are unsure.)
"
read -rp "Do you want to configure your WiFi? [Y/n] " response
echo ""
case "$response" in
    [nN][oO]|[nN])
        WIFIconfig=NO
        echo "You want to configure WiFi later."
        # append variables to config file
        echo "WIFIconfig=$WIFIconfig" >> "${HOME_DIR}/PhonieboxInstall.conf"
        # make a fallback for WiFi Country Code, because we need that even without WiFi config
        echo "WIFIcountryCode=DE" >> "${HOME_DIR}/PhonieboxInstall.conf"
        ;;
    *)
        WIFIconfig=YES
        #Ask for SSID
        read -rp "* Type SSID name: " WIFIssid
        #Ask for wifi country code
        read -rp "* WiFi Country Code (e.g. DE, GB, CZ or US): " WIFIcountryCode
        #Ask for password
        read -rp "* Type password: " WIFIpass
        #Ask for IP
        read -rp "* Static IP (e.g. 192.168.1.199): " WIFIip
        #Ask for Router IP
        read -rp "* Router IP (e.g. 192.168.1.1): " WIFIipRouter
        echo ""
        echo "Your WiFi config:"
        echo "SSID              : $WIFIssid"
        echo "WiFi Country Code : $WIFIcountryCode"
        echo "Password          : $WIFIpass"
        echo "Static IP         : $WIFIip"
        echo "Router IP         : $WIFIipRouter"
        read -rp "Are these values correct? [Y/n] " response
        echo ""
        case "$response" in
            [nN][oO]|[nN])
                echo "The values are incorrect."
                read -rp "Hit ENTER to exit and start over." INPUT; exit
                ;;
            *)
                # append variables to config file
                {
                    echo "WIFIconfig=\"$WIFIconfig\"";
                    echo "WIFIcountryCode=\"$WIFIcountryCode\"";
                    echo "WIFIssid=\"$WIFIssid\"";
                    echo "WIFIpass=\"$WIFIpass\"";
                    echo "WIFIip=\"$WIFIip\"";
                    echo "WIFIipRouter=\"$WIFIipRouter\"";
                } >> "${HOME_DIR}/PhonieboxInstall.conf"
                ;;
        esac
        ;;
esac
read -rp "Hit ENTER to proceed to the next step." INPUT
}

config_autohotspot() {
    #####################################################
    # Ask if an autohotspot should be created if no known network is found.

    clear

    echo "#####################################################
#
# CONFIGURE AUTOHOTSPOT
#
# Automatically sets up a wifi hotspot if no known network is found.
# This enables you to directly connect to your phoniebox
# and change configuration (e.g. while you travel).
# (Note: can be done manually later, if you are unsure.)
"
read -rp "Do you want to configure autohotspot? [y/N] " response
echo ""
case "$response" in
    [yY][eE][sS]|[yY])
        AUTOHOTSPOTconfig=YES
        AUTOHOTSPOTssid="phoniebox"
        AUTOHOTSPOTcountryCode="DE"
        AUTOHOTSPOTpass="PlayItLoud"
        AUTOHOTSPOTip="10.0.0.5"
        echo ""
        echo "The autohotspot configuration uses this default values:"
        echo "SSID              : $AUTOHOTSPOTssid"
        echo "WiFi Country Code : $AUTOHOTSPOTcountryCode"
        echo "Password          : $AUTOHOTSPOTpass"
        echo "Static IP         : $AUTOHOTSPOTip"
        read -rp "Do you want to use this default values? [Y/n] " response
        echo ""
        case "$response" in
            [nN][oO]|[nN])
                #Ask for SSID
                read -rp "* Type SSID name: " AUTOHOTSPOTssid
                #Ask for wifi country code
                read -rp "* Type WiFi Country Code (e.g. DE, GB, CZ or US): " AUTOHOTSPOTcountryCode
                #Ask for password
                read -rp "* Type password (8 characters at least. max 63 characters): " AUTOHOTSPOTpass
                #Ask for IP
                read -rp "* Type Static IP (e.g. 10.0.0.5, 192.168.1.199): " AUTOHOTSPOTip
                echo ""
                echo "Your Autohotspot config:"
                echo "SSID              : $AUTOHOTSPOTssid"
                echo "WiFi Country Code : $AUTOHOTSPOTcountryCode"
                echo "Password          : $AUTOHOTSPOTpass"
                echo "Static IP         : $AUTOHOTSPOTip"
                read -rp "Are these values correct? [Y/n] " response
                echo ""
                case "$response" in
                    [nN][oO]|[nN])
                        echo "The values are incorrect."
                        read -rp "Hit ENTER to exit and start over." INPUT; exit
                        ;;
                    *)
                        # step out and continue
                        ;;
                esac
                ;;
            *)
                # step out and continue
                ;;
        esac
        # append variables to config file
        {
            echo "AUTOHOTSPOTconfig=\"$AUTOHOTSPOTconfig\"";
            echo "AUTOHOTSPOTssid=\"$AUTOHOTSPOTssid\"";
            echo "AUTOHOTSPOTcountryCode=\"$AUTOHOTSPOTcountryCode\"";
            echo "AUTOHOTSPOTpass=\"$AUTOHOTSPOTpass\"";
            echo "AUTOHOTSPOTip=\"$AUTOHOTSPOTip\"";
        } >> "${HOME_DIR}/PhonieboxInstall.conf"
        ;;
    *)
        AUTOHOTSPOTconfig=NO
        echo "You don't want to configure Autohotspot."
        # append variables to config file
        echo "AUTOHOTSPOTconfig=$AUTOHOTSPOTconfig" >> "${HOME_DIR}/PhonieboxInstall.conf"
        ;;

esac
read -rp "Hit ENTER to proceed to the next step." INPUT
}

check_existing() {
    local jukebox_dir="$1"
    local backup_dir="$2"
    local local_home_dir="$3"

    #####################################################
    # Check for existing Phoniebox
    #
    # In case there is no existing install,
    # set the var now for later use:
    EXISTINGuse=NO

    # The install will be in the home dir of user pi
    # Move to home directory now to check
    cd "${local_home_dir}"
    if [ -d "${jukebox_dir}" ]; then
        # Houston, we found something!
        clear
        echo "#####################################################
#
# . . . * alert * alert * alert * alert * . . .
#
# WARNING: an existing Phoniebox installation was found.
#
"
        # check if we find the version number
        if [ -f "${jukebox_dir}"/settings/version ]; then
            #echo "The version of your installation is: $(cat ${jukebox_dir}/settings/version)"

            # get the current short commit hash of the repo
            CURRENT_REMOTE_COMMIT="$(git ls-remote ${GIT_URL} ${GIT_BRANCH} | cut -c1-7)"
        fi
        echo "IMPORTANT: you can use the existing content and configuration"
        echo "files for your new install."
        echo "Whatever you chose to keep will be moved to the new install."
        echo "Everything else will remain in a folder called 'BACKUP'.
        "

        ###
        # See if we find the PhonieboxInstall.conf file
        # We need to do this first, because if we re-use the .conf file, we need to append
        # the variables regarding the found content to the also found configuration file.
        # That way, reading the configuration file for the (potentially) non-interactive
        # install procedure will:
        # a) overwrite whatever variables regarding re-cycling existing content which might
        #    be stored in the config file
        # b) if there are no variables for dealing with re-cycled context, we will append
        #    them - to have them for this install
        if [ -f "${jukebox_dir}"/settings/PhonieboxInstall.conf ]; then
            # ask for re-using the found configuration file
            echo "The configuration of your last Phoniebox install was found."
            read -rp "Use existing configuration for this installation? [Y/n] " response
            case "$response" in
                [nN][oO]|[nN])
                    EXISTINGusePhonieboxInstall=NO
                    ;;
                *)
                    EXISTINGusePhonieboxInstall=YES
                    # Copy PhonieboxInstall.conf configuration file to settings folder
                    sudo cp "${jukebox_dir}"/settings/PhonieboxInstall.conf "${local_home_dir}"/PhonieboxInstall.conf
                    sudo chown pi:www-data "${local_home_dir}"/PhonieboxInstall.conf
                    sudo chmod 775 "${local_home_dir}"/PhonieboxInstall.conf
                    echo "The existing configuration will be used."
                    echo "Just a few more questions to answer."
                    read -rp "Hit ENTER to proceed to the next step." INPUT
                    clear
                    ;;
            esac
        fi

        # Delete or use existing installation?
        read -rp "Re-use config, audio and RFID codes for the new install? [Y/n] " response
        case "$response" in
            [nN][oO]|[nN])
                EXISTINGuse=NO
                echo "Phoniebox will be a fresh install. The existing version will be dropped."
                sudo rm -rf "${jukebox_dir}"
                read -rp "Hit ENTER to proceed to the next step." INPUT
                ;;
            *)
                EXISTINGuse=YES
                # CREATE BACKUP
                # delete existing BACKUP dir if exists
                if [ -d "${backup_dir}" ]; then
                    sudo rm -r "${backup_dir}"
                fi
                # move install to BACKUP dir
                mv "${jukebox_dir}" "${backup_dir}"
                # delete .git dir
                if [ -d "${backup_dir}"/.git ]; then
                    sudo rm -r "${backup_dir}"/.git
                fi
                # delete placeholder files so moving the folder content back later will not create git pull conflicts
                rm "${backup_dir}"/shared/audiofolders/placeholder
                rm "${backup_dir}"/shared/shortcuts/placeholder

                # ask for things to use
                echo "Ok. You want to use stuff from the existing installation."
                echo "What would you want to keep? Answer now."
                read -rp "RFID config for system control (e.g. 'volume up' etc.)? [Y/n] " response
                case "$response" in
                    [nN][oO]|[nN])
                        EXISTINGuseRfidConf=NO
                        ;;
                    *)
                        EXISTINGuseRfidConf=YES
                        ;;
                esac
                # append variables to config file
                echo "EXISTINGuseRfidConf=$EXISTINGuseRfidConf" >> "${local_home_dir}/PhonieboxInstall.conf"

                read -rp "RFID shortcuts to play audio folders? [Y/n] " response
                case "$response" in
                    [nN][oO]|[nN])
                        EXISTINGuseRfidLinks=NO
                        ;;
                    *)
                        EXISTINGuseRfidLinks=YES
                        ;;
                esac
                # append variables to config file
                echo "EXISTINGuseRfidLinks=$EXISTINGuseRfidLinks" >> "${local_home_dir}/PhonieboxInstall.conf"

                read -rp "Audio folders: use existing? [Y/n] " response
                case "$response" in
                    [nN][oO]|[nN])
                        EXISTINGuseAudio=NO
                        ;;
                    *)
                        EXISTINGuseAudio=YES
                        ;;
                esac
                # append variables to config file
                echo "EXISTINGuseAudio=$EXISTINGuseAudio" >> "${local_home_dir}/PhonieboxInstall.conf"

                read -rp "Sound effects: use existing startup / shutdown sounds? [Y/n] " response
                case "$response" in
                    [nN][oO]|[nN])
                        EXISTINGuseSounds=NO
                        ;;
                    *)
                        EXISTINGuseSounds=YES
                        ;;
                esac
                # append variables to config file
                echo "EXISTINGuseSounds=$EXISTINGuseSounds" >> "${local_home_dir}/PhonieboxInstall.conf"

                if [ "$(printf '%s\n' "2.1" "$(cat ${local_home_dir}/BACKUP/settings/version-number)" | sort -V | head -n1)" = "2.1" ]; then
                    read -rp "GPIO: use existing file? [Y/n] " response
                        case "$response" in
                            [nN][oO]|[nN])
                                EXISTINGuseGpio=NO
                                ;;
                            *)
                                EXISTINGuseGpio=YES
                                ;;
                        esac
                else
                    echo ""
                    echo "Warning!
The configuration of GPIO-Devices has changed in the new version
and needs to be reconfigured. For further info check out the wiki:
https://github.com/MiczFlor/RPi-Jukebox-RFID/wiki/Using-GPIO-hardware-buttons"
                    read -rp "Hit ENTER to proceed to the next step." INPUT
                    config_gpio
                fi
                # append variables to config file
                echo "EXISTINGuseGpio=$EXISTINGuseGpio" >> "${local_home_dir}/PhonieboxInstall.conf"

                read -rp "Button USB Encoder: use existing device and button mapping? [Y/n] " response
                case "$response" in
                    [nN][oO]|[nN])
                        EXISTINGuseButtonUSBEncoder=NO
                        ;;
                    *)
                        EXISTINGuseButtonUSBEncoder=YES
                        ;;
                esac
                # append variables to config file
                echo "EXISTINGuseButtonUSBEncoder=$EXISTINGuseButtonUSBEncoder" >> "${local_home_dir}/PhonieboxInstall.conf"

                echo "Thanks. Got it."
                echo "The existing install can be found in the BACKUP directory."
                read -rp "Hit ENTER to proceed to the next step." INPUT
                ;;
        esac
    fi
    # append variables to config file
    echo "EXISTINGuse=$EXISTINGuse" >> "${local_home_dir}/PhonieboxInstall.conf"

    # Check if we found a Phoniebox install configuration earlier and ask if to run this now
    if [ "${EXISTINGusePhonieboxInstall}" == "YES" ]; then
        clear
        echo "Using the existing configuration, you can run a non-interactive install."
        echo "This will re-cycle found content (specified just now) as well as the"
        echo "system information from last time (wifi, audio interface, spotify, etc.)."
        read -rp "Do you want to run a non-interactive installation? [Y/n] " response
        case "$response" in
            [nN][oO]|[nN])
                ;;
            *)
                cd "${local_home_dir}"
                clear
                ./buster-install-default.sh -a
                exit
                ;;
        esac
    fi
}

config_audio_interface() {
    #####################################################
    # Audio iFace

    clear

    echo "#####################################################
#
# CONFIGURE AUDIO INTERFACE (iFace)
#
# The default RPi audio interface is 'Headphone'.
# But this does not work for every setup. Here a list of
# available iFace names:
"
    amixer scontrols
    echo " "
    read -rp "Use Headphone as iFace? [Y/n] " response
    case "$response" in
        [nN][oO]|[nN])
            read -rp "Type the iFace name you want to use:" AUDIOiFace
            ;;
        *)
            AUDIOiFace="Headphone"
            ;;
    esac
    # append variables to config file
    echo "AUDIOiFace=\"$AUDIOiFace\"" >> "${HOME_DIR}/PhonieboxInstall.conf"
    echo "Your iFace is called '$AUDIOiFace'"
    read -rp "Hit ENTER to proceed to the next step." INPUT
}

config_spotify() {
    #####################################################
    # Configure spotify

    clear

    echo "#####################################################
#
# OPTIONAL: INCLUDE SPOTIFY
#
# Note: if this is your first time installing a phoniebox
# it might be best to do a test install without Spotify
# to make sure all your hardware works.
#
# If you want to include Spotify, MUST have your
# credentials ready:
#
# * username
# * password
# * client_id
# * client_secret

"
    read -rp "Do you want to enable Spotify? [Y/n] " response
    case "$response" in
        [nN][oO]|[nN])
            SPOTinstall=NO
            echo "You don't want spotify support."
            ;;
        *)
            SPOTinstall=YES
            clear
            echo "#####################################################
#
# CREDENTIALS for Spotify
#
# Requires Spotify username, password, client_id and client_secret
# to get connection to Spotify.
#
# (Note: You need a device with browser to generate ID and SECRET)
#
# Please go to this website:
# https://www.mopidy.com/authenticate/
# and follow the instructions.
#
# Your credential will appear on the site below the login button.
# Please note your client_id and client_secret!
#
"
            read -rp "Type your Spotify username: " SPOTIuser
            read -rp "Type your Spotify password: " SPOTIpass
            read -rp "Type your client_id: " SPOTIclientid
            read -rp "Type your client_secret: " SPOTIclientsecret
            ;;
    esac
    # append variables to config file
    {
        echo "SPOTinstall=\"$SPOTinstall\"";
        echo "SPOTIuser=\"$SPOTIuser\"";
        echo "SPOTIpass=\"$SPOTIpass\"";
        echo "SPOTIclientid=\"$SPOTIclientid\"";
        echo "SPOTIclientsecret=\"$SPOTIclientsecret\""
    } >> "${HOME_DIR}/PhonieboxInstall.conf"
    read -rp "Hit ENTER to proceed to the next step." INPUT
}

config_mpd() {
    #####################################################
    # Configure MPD

    clear

    echo "#####################################################
#
# CONFIGURE MPD
#
# MPD (Music Player Daemon) runs the audio output and must
# be configured. Do it now, if you are unsure.
# (Note: can be done manually later.)
"
    read -rp "Do you want to configure MPD? [Y/n] " response
    case "$response" in
        [nN][oO]|[nN])
            MPDconfig=NO
            echo "You want to configure MPD later."
            ;;
        *)
            MPDconfig=YES
            echo "MPD will be set up with default values."
            ;;
    esac
    # append variables to config file
    echo "MPDconfig=\"$MPDconfig\"" >> "${HOME_DIR}/PhonieboxInstall.conf"
    read -rp "Hit ENTER to proceed to the next step." INPUT
}

config_audio_folder() {
    local jukebox_dir="$1"

    #####################################################
    # Folder path for audio files
    # default: $HOME/RPi-Jukebox-RFID/shared/audiofolders

    clear

    echo "#####################################################
#
# FOLDER CONTAINING AUDIO FILES
#
# The default location for folders containing audio files:
# ${jukebox_dir}/shared/audiofolders
#
# If unsure, keep it like this. If your files are somewhere
# else, you can specify the folder in the next step.
# IMPORTANT: the folder will not be created, only the path
# will be remembered. If you use a custom folder, you must
# create it.
"

    read -rp "Do you want to use the default location? [Y/n] " response
    case "$response" in
        [nN][oO]|[nN])
            echo "Please type the absolute path here (no trailing slash)."
            echo "Default would be for example: ${jukebox_dir}/shared/audiofolders"
            read -r DIRaudioFolders
            ;;
        *)
            DIRaudioFolders="${jukebox_dir}/shared/audiofolders"
            ;;
    esac
    # append variables to config file
    echo "DIRaudioFolders=\"$DIRaudioFolders\"" >> "${HOME_DIR}/PhonieboxInstall.conf"
    echo "Your audio folders live in this dir:"
    echo "${DIRaudioFolders}"
    read -rp "Hit ENTER to proceed to the next step." INPUT
}

check_variable() {
  local variable=${1}
  # check if variable exist and if it's empty
  test -z "${!variable+x}" && echo "ERROR: \$${variable} is missing!" && fail=true && return
  test "${!variable}" == "" && echo "ERROR: \$${variable} is empty!" && fail=true
}

config_gpio() {
    #####################################################
    # Configure GPIO

    clear

    echo "#####################################################
#
# ACTIVATE GPIO-Control
#
# Activation of the GPIO-Control-Service, which mangages Buttons
# or a Rotary Encoder for Volume and/or Track control.
# To configure the controls please consult the wiki:
# https://github.com/MiczFlor/RPi-Jukebox-RFID/wiki/Using-GPIO-hardware-buttons
# It's also possible to activate the service later (see wiki).
"
    read -rp "Do you want to activate the GPIO-Control-Service? [Y/n] " response
    case "$response" in
        [nN][oO]|[nN])
            GPIOconfig=NO
            echo "You don't want to activate GPIO-Controls now."
            ;;
        *)
            GPIOconfig=YES
            echo "GPIO-Control-Service will be activated and set to default values."
            ;;
    esac
    # append variables to config file
    echo "GPIOconfig=\"$GPIOconfig\"" >> "${HOME_DIR}/PhonieboxInstall.conf"
    echo ""
    read -rp "Hit ENTER to proceed to the next step." INPUT
}

check_config_file() {
    local install_conf="${HOME_DIR}/PhonieboxInstall.conf"
    echo "Checking PhonieboxInstall.conf..."
    # check that PhonieboxInstall.conf exists and is not empty

    # check if config file exists
    if [[ -f "${install_conf}" ]]; then
        # Source config file
        source "${install_conf}"
        cat "${install_conf}"
        echo ""
    else
        echo "ERROR: ${install_conf} does not exist!"
        exit 1
    fi

    fail=false
    if [[ -z "${WIFIconfig+x}" ]]; then
        echo "ERROR: \$WIFIconfig is missing or not set!" && fail=true
    else
        if [[ "$WIFIconfig" == "YES" ]]; then
            check_variable "WIFIcountryCode"
            check_variable "WIFIssid"
            check_variable "WIFIpass"
            check_variable "WIFIip"
            check_variable "WIFIipRouter"
        fi
    fi

    check_variable "EXISTINGuse"
    check_variable "AUDIOiFace"

    if [[ -z "${SPOTinstall+x}" ]]; then
        echo "ERROR: \$SPOTinstall is missing or not set!" && fail=true
    else
        if [ "$SPOTinstall" == "YES" ]; then
            check_variable "SPOTIuser"
            check_variable "SPOTIpass"
            check_variable "SPOTIclientid"
            check_variable "SPOTIclientsecret"
        fi
    fi
    check_variable "MPDconfig"
    check_variable "DIRaudioFolders"
    check_variable "GPIOconfig"

    # Feature optional. if config not present, defaults to NO
    if [[ -z "${AUTOHOTSPOTconfig}" ]]; then
        echo "INFO: \$AUTOHOTSPOTconfig is missing or not set"
    else
        if [[ "$AUTOHOTSPOTconfig" == "YES" ]]; then
            check_variable "AUTOHOTSPOTssid"
            check_variable "AUTOHOTSPOTcountryCode"
            check_variable "AUTOHOTSPOTpass"
            check_variable "AUTOHOTSPOTip"
        fi
    fi

    if [ "${fail}" == "true" ]; then
      exit 1
    fi

    echo ""
}

samba_config() {
    local smb_conf="/etc/samba/smb.conf"
    echo "Configuring Samba..."
    # Samba configuration settings
    # -rw-r--r-- 1 root root 9416 Apr 30 09:02 /etc/samba/smb.conf
    sudo cp "${jukebox_dir}"/misc/sampleconfigs/smb.conf.buster-default.sample ${smb_conf}
    sudo chown root:root "${smb_conf}"
    sudo chmod 644 "${smb_conf}"
    # for $DIRaudioFolders using | as alternate regex delimiter because of the folder path slash
    sudo sed -i 's|%DIRaudioFolders%|'"$DIRaudioFolders"'|' "${smb_conf}"
    # Replace homedir; double quotes for variable expansion
    sudo sed -i "s%/home/pi%${HOME_DIR}%g" "${smb_conf}"
    # Samba: create user 'pi' with password 'raspberry'
    # ToDo: use current user with a default password
    (echo "raspberry"; echo "raspberry") | sudo smbpasswd -s -a pi
}

web_server_config() {
    local lighthttpd_conf="/etc/lighttpd/lighttpd.conf"
    local fastcgi_php_conf="/etc/lighttpd/conf-available/15-fastcgi-php.conf"
    local php_ini="/etc/php/$(ls -1 /etc/php)/cgi/php.ini"
    local sudoers="/etc/sudoers"

    echo "Configuring web server..."
    # Web server configuration settings
    # -rw-r--r-- 1 root root 1040 Apr 30 09:19 /etc/lighttpd/lighttpd.conf
    sudo cp "${jukebox_dir}"/misc/sampleconfigs/lighttpd.conf.buster-default.sample "${lighthttpd_conf}"
    sudo chown root:root "${lighthttpd_conf}"
    sudo chmod 644 "${lighthttpd_conf}"
    # double quotes for variable expansion
    sudo sed -i "s%/home/pi%${HOME_DIR}%g" "${lighthttpd_conf}"

    # Web server PHP7 fastcgi conf
    # -rw-r--r-- 1 root root 398 Apr 30 09:35 /etc/lighttpd/conf-available/15-fastcgi-php.conf
    sudo cp "${jukebox_dir}"/misc/sampleconfigs/15-fastcgi-php.conf.buster-default.sample ${fastcgi_php_conf}
    sudo chown root:root "${fastcgi_php_conf}"
    sudo chmod 644 "${fastcgi_php_conf}"

    # settings for php.ini to support upload
    # -rw-r--r-- 1 root root 70999 Jun 14 13:50 /etc/php/7.3/cgi/php.ini
    sudo cp "${jukebox_dir}"/misc/sampleconfigs/php.ini.buster-default.sample ${php_ini}
    sudo chown root:root "${php_ini}"
    sudo chmod 644 "${php_ini}"

    # SUDO users (adding web server here)
    # -r--r----- 1 root root 703 Nov 17 21:08 /etc/sudoers
    sudo cp "${jukebox_dir}"/misc/sampleconfigs/sudoers.buster-default.sample ${sudoers}
    sudo chown root:root "${sudoers}"
    sudo chmod 440 "${sudoers}"
}

# Reads a textfile and pipes all lines as args to the given command.
# Does filter out comments.
# Arguments:
#   1    : textfile to read
#   2... : command to receive args (e.g. 'echo', 'apt-get -y install', ...)
call_with_args_from_file () {
    local package_file="$1"
    shift

    sed 's/#.*//g' ${package_file} | xargs "$@"
}

install_main() {
    local jukebox_dir="$1"
    local apt_get="sudo apt-get -qq --yes"
    local allow_downgrades="--allow-downgrades --allow-remove-essential --allow-change-held-packages"
    local pip_install="sudo python3 -m pip install --upgrade --force-reinstall -q"
 
    clear

    echo "#####################################################
#
# START INSTALLATION
#
# Good news: you completed the input.
# Let the install begin.
#
# Get yourself a cup of something. The install takes
# between 15 minutes to half an hour, depending on
# your Raspberry Pi and Internet connectivity.
#
# You will be prompted later to complete the installation.
"

    if [[ ${INTERACTIVE} == "true" ]]; then
        read -rp "Do you want to start the installation? [Y/n] " response
        case "$response" in
            [nN][oO]|[nN])
                echo "Exiting the installation."
                echo "Your configuration data was saved in this file:"
                echo "${HOME_DIR}/PhonieboxInstall.conf"
                echo
                exit
                ;;
        esac
    fi

    # Start logging here
    log_open

    # Add conffile into logfile for better debugging
    echo "################################################"
    grep -v -e "SPOTI" -e "WIFIpass" "${HOME_DIR}/PhonieboxInstall.conf"
    echo "################################################"

    #####################################################
    # INSTALLATION

    # Read install config as written so far
    . "${HOME_DIR}/PhonieboxInstall.conf"

    # power management of wifi: switch off to avoid disconnecting
    sudo iwconfig wlan0 power off

    # in the docker test env fiddling with resolv.conf causes issues, see https://stackoverflow.com/a/60576223
    if [ "$DOCKER_RUNNING" != "true" ]; then
        # create backup of /etc/resolv.conf
        sudo cp /etc/resolv.conf /etc/resolv.conf.orig
    fi

    # Generate locales
    sudo locale-gen "${LANG}"

    # Install required packages
    sudo mkdir -p /etc/apt/keyrings

    ${apt_get} update
    ${apt_get} upgrade

    # Get github code. git must be installed before, even if defined in packages.txt!
    ${apt_get} install git
    cd "${HOME_DIR}"
    git clone ${GIT_URL} --branch "${GIT_BRANCH}"

    # some packages are only available on raspberry pi's but not on test docker containers running on x86_64 machines
    if [[ $(uname -m) =~ ^armv.+$ ]]; then
        call_with_args_from_file "${jukebox_dir}"/packages-raspberrypi.txt ${apt_get} ${allow_downgrades} install
    fi

<<<<<<< HEAD
    call_with_args_from_file "${jukebox_dir}"/packages.txt ${apt_get} ${allow_downgrades} install
=======
    ${apt_get} ${allow_downgrades} install samba samba-common-bin gcc lighttpd php-common php-cgi php at mpd mpc mpg123 git ffmpeg resolvconf spi-tools netcat-traditional alsa-utils lsof procps
>>>>>>> 093cc61f

    # in the docker test env fiddling with resolv.conf causes issues, see https://stackoverflow.com/a/60576223
    if [ "$DOCKER_RUNNING" != "true" ]; then
        # restore backup of /etc/resolv.conf in case installation of resolvconf cleared it
        sudo cp /etc/resolv.conf.orig /etc/resolv.conf
    fi

    # use python3 as default
    sudo update-alternatives --install /usr/bin/python python /usr/bin/python3 1
    # make compatible for Bookworm, which implements PEP 668
    sudo python3 -m pip config set global.break-system-packages true

    # VERSION of installation

    # Get version number
    VERSION_NO=`cat ${jukebox_dir}/settings/version-number`

    # add used git branch and commit hash to version file
    USED_BRANCH="$(git --git-dir=${jukebox_dir}/.git rev-parse --abbrev-ref HEAD)"

    # add git commit hash to version file
    COMMIT_NO="$(git --git-dir=${jukebox_dir}/.git describe --always)"

    echo "${VERSION_NO} - ${COMMIT_NO} - ${USED_BRANCH}" > ${jukebox_dir}/settings/version
    chmod 777 ${jukebox_dir}/settings/version

    # Install required spotify packages
    if [ "${SPOTinstall}" == "YES" ]; then
        echo "Installing dependencies for Spotify support..."
        # keep major verson 3 of mopidy
        echo -e "Package: mopidy\nPin: version 3.*\nPin-Priority: 1001" | sudo tee /etc/apt/preferences.d/mopidy

        sudo wget -q -O /etc/apt/keyrings/mopidy-archive-keyring.gpg https://apt.mopidy.com/mopidy.gpg
        sudo wget -q -O /etc/apt/sources.list.d/mopidy.list https://apt.mopidy.com/${OS_CODENAME}.list

        ${apt_get} update
        ${apt_get} upgrade
        call_with_args_from_file "${jukebox_dir}"/packages-spotify.txt ${apt_get} ${allow_downgrades} install

        # Install necessary Python packages
        ${pip_install} -r "${jukebox_dir}"/requirements-spotify.txt
    fi

    # Install more required packages
    echo "Installing additional Python packages..."
    ${pip_install} -r "${jukebox_dir}"/requirements.txt

    samba_config

    web_server_config

    # copy shell script for player
    cp "${jukebox_dir}"/settings/rfid_trigger_play.conf.sample "${jukebox_dir}"/settings/rfid_trigger_play.conf

    # creating files containing editable values for configuration
    echo "$AUDIOiFace" > "${jukebox_dir}"/settings/Audio_iFace_Name
    echo "$DIRaudioFolders" > "${jukebox_dir}"/settings/Audio_Folders_Path
    echo "3" > "${jukebox_dir}"/settings/Audio_Volume_Change_Step
    echo "100" > "${jukebox_dir}"/settings/Max_Volume_Limit
    echo "0" > "${jukebox_dir}"/settings/Idle_Time_Before_Shutdown
    echo "RESTART" > "${jukebox_dir}"/settings/Second_Swipe
    echo "${jukebox_dir}/playlists" > "${jukebox_dir}"/settings/Playlists_Folders_Path
    echo "ON" > "${jukebox_dir}"/settings/ShowCover

    # sample file for debugging with all options set to FALSE
    sudo cp "${jukebox_dir}"/settings/debugLogging.conf.sample "${jukebox_dir}"/settings/debugLogging.conf
    sudo chmod 777 "${jukebox_dir}"/settings/debugLogging.conf

    # The new way of making the bash daemon is using the helperscripts
    # creating the shortcuts and script from a CSV file.
    # see scripts/helperscripts/AssignIDs4Shortcuts.php

    # create config file for web app from sample
    sudo cp "${jukebox_dir}"/htdocs/config.php.sample "${jukebox_dir}"/htdocs/config.php
    # double quotes for variable expansion
    sudo sed -i "s%/home/pi%${HOME_DIR}%g" "${jukebox_dir}"/htdocs/config.php

    # Starting web server and php7
    sudo lighttpd-enable-mod fastcgi
    sudo lighttpd-enable-mod fastcgi-php
    sudo service lighttpd force-reload

    # make sure bash scripts have the right settings
    sudo chown pi:www-data "${jukebox_dir}"/scripts/*.sh
    sudo chmod +x "${jukebox_dir}"/scripts/*.sh
    sudo chown pi:www-data "${jukebox_dir}"/scripts/*.py
    sudo chmod +x "${jukebox_dir}"/scripts/*.py

    # services to launch after boot using systemd
    # -rw-r--r-- 1 root root  304 Apr 30 10:07 phoniebox-rfid-reader.service
    # 1. delete old services (this is legacy, might throw errors but is necessary. Valid for versions < 1.1.8-beta)
    local systemd_dir="/etc/systemd/system"
    echo "### Deleting older versions of service daemons. This might throw errors, ignore them"
    sudo systemctl disable idle-watchdog
    sudo systemctl disable rfid-reader
    sudo systemctl disable phoniebox-startup-sound
    sudo systemctl disable gpio-buttons
    sudo systemctl disable phoniebox-rotary-encoder
    sudo systemctl disable phoniebox-gpio-buttons.service
    sudo rm "${systemd_dir}"/rfid-reader.service
    sudo rm "${systemd_dir}"/startup-sound.service
    sudo rm "${systemd_dir}"/gpio-buttons.service
    sudo rm "${systemd_dir}"/idle-watchdog.service
    sudo rm "${systemd_dir}"/phoniebox-rotary-encoder.service
    sudo rm "${systemd_dir}"/phoniebox-gpio-buttons.service
    echo "### Done with erasing old daemons. Stop ignoring errors!"
    # 2. install new ones - this is version > 1.1.8-beta
    RFID_READER_SERVICE="${systemd_dir}/phoniebox-rfid-reader.service"
    sudo cp "${jukebox_dir}"/misc/sampleconfigs/phoniebox-rfid-reader.service.stretch-default.sample "${RFID_READER_SERVICE}"
    # Replace homedir; double quotes for variable expansion
    sudo sed -i "s%/home/pi%${HOME_DIR}%g" "${RFID_READER_SERVICE}"

    #startup sound now part of phoniebox-startup-scripts
    #sudo cp "${jukebox_dir}"/misc/sampleconfigs/phoniebox-startup-sound.service.stretch-default.sample "${systemd_dir}"/phoniebox-startup-sound.service
    STARTUP_SCRIPT_SERVICE="${systemd_dir}/phoniebox-startup-scripts.service"
    sudo cp "${jukebox_dir}"/misc/sampleconfigs/phoniebox-startup-scripts.service.stretch-default.sample "${STARTUP_SCRIPT_SERVICE}"
    # Replace homedir; double quotes for variable expansion
    sudo sed -i "s%/home/pi%${HOME_DIR}%g" "${STARTUP_SCRIPT_SERVICE}"

    IDLE_WATCHDOG_SERVICE="${systemd_dir}/phoniebox-idle-watchdog.service"
    sudo cp "${jukebox_dir}"/misc/sampleconfigs/phoniebox-idle-watchdog.service.sample "${IDLE_WATCHDOG_SERVICE}"
    # Replace homedir; double quotes for variable expansion
    sudo sed -i "s%/home/pi%${HOME_DIR}%g" "${IDLE_WATCHDOG_SERVICE}"

    if [[ "${GPIOconfig}" == "YES" ]]; then
        GPIO_CONTROL_SERVICE="${systemd_dir}/phoniebox-gpio-control.service"
        sudo cp "${jukebox_dir}"/misc/sampleconfigs/phoniebox-gpio-control.service.sample "${GPIO_CONTROL_SERVICE}"
        # Replace homedir; double quotes for variable expansion
        sudo sed -i "s%/home/pi%${HOME_DIR}%g" "${GPIO_CONTROL_SERVICE}"
    fi

    sudo chown root:root "${systemd_dir}"/phoniebox-*.service
    sudo chmod 644 "${systemd_dir}"/phoniebox-*.service
    # enable the services needed
    sudo systemctl enable phoniebox-idle-watchdog
    sudo systemctl enable phoniebox-rfid-reader
    #startup sound is part of phoniebox-startup-scripts now
    #sudo systemctl enable phoniebox-startup-sound
    sudo systemctl enable phoniebox-startup-scripts
    # copy mp3s for startup and shutdown sound to the right folder
    cp "${jukebox_dir}"/misc/sampleconfigs/startupsound.mp3.sample "${jukebox_dir}"/shared/startupsound.mp3
    cp "${jukebox_dir}"/misc/sampleconfigs/shutdownsound.mp3.sample "${jukebox_dir}"/shared/shutdownsound.mp3

    # Spotify config
    if [ "${SPOTinstall}" == "YES" ]; then
        local etc_mopidy_conf="/etc/mopidy/mopidy.conf"
        local mopidy_conf="${HOME_DIR}/.config/mopidy/mopidy.conf"
        echo "Configuring Spotify support..."
        sudo systemctl disable mpd
        sudo service mpd stop
        sudo systemctl enable mopidy
        # Install Config Files
        sudo cp "${jukebox_dir}"/misc/sampleconfigs/locale.gen.sample /etc/locale.gen
        sudo cp "${jukebox_dir}"/misc/sampleconfigs/locale.sample /etc/default/locale
        sudo locale-gen
        mkdir -p "${HOME_DIR}"/.config/mopidy
        sudo cp "${jukebox_dir}"/misc/sampleconfigs/mopidy-etc.sample "${etc_mopidy_conf}"
        cp "${jukebox_dir}"/misc/sampleconfigs/mopidy.sample "${mopidy_conf}"
        # Change vars to match install config
        sudo sed -i 's/%spotify_username%/'"$SPOTIuser"'/' "${etc_mopidy_conf}"
        sudo sed -i 's/%spotify_password%/'"$SPOTIpass"'/' "${etc_mopidy_conf}"
        sudo sed -i 's/%spotify_client_id%/'"$SPOTIclientid"'/' "${etc_mopidy_conf}"
        sudo sed -i 's/%spotify_client_secret%/'"$SPOTIclientsecret"'/' "${etc_mopidy_conf}"
        # for $DIRaudioFolders using | as alternate regex delimiter because of the folder path slash
        sudo sed -i 's|%DIRaudioFolders%|'"$DIRaudioFolders"'|' "${etc_mopidy_conf}"
        # Replace homedir; double quotes for variable expansion
        sudo sed -i "s%/home/pi%${HOME_DIR}%g" "${etc_mopidy_conf}"

        sed -i 's/%spotify_username%/'"$SPOTIuser"'/' "${mopidy_conf}"
        sed -i 's/%spotify_password%/'"$SPOTIpass"'/' "${mopidy_conf}"
        sed -i 's/%spotify_client_id%/'"$SPOTIclientid"'/' "${mopidy_conf}"
        sed -i 's/%spotify_client_secret%/'"$SPOTIclientsecret"'/' "${mopidy_conf}"
        # for $DIRaudioFolders using | as alternate regex delimiter because of the folder path slash
        sudo sed -i 's|%DIRaudioFolders%|'"$DIRaudioFolders"'|' "${mopidy_conf}"
        # Replace homedir; double quotes for variable expansion
        sudo sed -i "s%/home/pi%${HOME_DIR}%g" "${mopidy_conf}"
    fi

    # GPIO-Control
    if [[ "${GPIOconfig}" == "YES" ]]; then
        ${pip_install} -r "${jukebox_dir}"/requirements-GPIO.txt
        sudo systemctl enable phoniebox-gpio-control.service
        if [[ ! -f "${jukebox_dir}"/settings/gpio_settings.ini ]]; then
            cp "${jukebox_dir}"/misc/sampleconfigs/gpio_settings.ini.sample "${jukebox_dir}"/settings/gpio_settings.ini
        fi
    fi

    if [ "${MPDconfig}" == "YES" ]; then
        local mpd_conf="/etc/mpd.conf"

        echo "Configuring MPD..."
        # MPD configuration
        # -rw-r----- 1 mpd audio 14043 Jul 17 20:16 /etc/mpd.conf
        sudo cp "${jukebox_dir}"/misc/sampleconfigs/mpd.conf.buster-default.sample ${mpd_conf}
        # Change vars to match install config
        sudo sed -i 's/%AUDIOiFace%/'"$AUDIOiFace"'/' "${mpd_conf}"
        # for $DIRaudioFolders using | as alternate regex delimiter because of the folder path slash
        sudo sed -i 's|%DIRaudioFolders%|'"$DIRaudioFolders"'|' "${mpd_conf}"
        # Replace homedir; double quotes for variable expansion
        sudo sed -i "s%/home/pi%${HOME_DIR}%g" "${mpd_conf}"
        sudo chown mpd:audio "${mpd_conf}"
        sudo chmod 640 "${mpd_conf}"

        # start mpd
        echo "Starting mpd service..."
        sudo service mpd restart
        sudo systemctl enable mpd
    fi

    # set which version has been installed
    if [ "${SPOTinstall}" == "YES" ]; then
        echo "plusSpotify" > "${jukebox_dir}"/settings/edition
    else
        echo "classic" > "${jukebox_dir}"/settings/edition
    fi

    # update mpc / mpd DB
    mpc update

    # / INSTALLATION
    #####################################################
}

wifi_settings() {
    local jukebox_dir="$1"

    ###############################
    # WiFi settings (SSID password)
    #
    # https://www.raspberrypi.org/documentation/configuration/wireless/wireless-cli.md
    #
    # $WIFIssid
    # $WIFIpass
    # $WIFIip
    # $WIFIipRouter
    if [ "${WIFIconfig}" == "YES" ]; then

        # DHCP configuration settings
        local dhcpcd_conf="/etc/dhcpcd.conf"
        echo "Setting ${dhcpcd_conf}..."
        #-rw-rw-r-- 1 root netdev 0 Apr 17 11:25 /etc/dhcpcd.conf
        sudo cp "${jukebox_dir}"/misc/sampleconfigs/dhcpcd.conf.buster-default-noHotspot.sample "${dhcpcd_conf}"
        # Change IP for router and Phoniebox
        sudo sed -i 's/%WIFIip%/'"$WIFIip"'/' "${dhcpcd_conf}"
        sudo sed -i 's/%WIFIipRouter%/'"$WIFIipRouter"'/' "${dhcpcd_conf}"
        sudo sed -i 's/%WIFIcountryCode%/'"$WIFIcountryCode"'/' "${dhcpcd_conf}"
        # Change user:group and access mod
        sudo chown root:netdev "${dhcpcd_conf}"
        sudo chmod 664 "${dhcpcd_conf}"

        # WiFi SSID & Password
        local wpa_supplicant_conf="/etc/wpa_supplicant/wpa_supplicant.conf"
        echo "Setting ${wpa_supplicant_conf}..."
        # -rw-rw-r-- 1 root netdev 137 Jul 16 08:53 /etc/wpa_supplicant/wpa_supplicant.conf
        sudo cp "${jukebox_dir}"/misc/sampleconfigs/wpa_supplicant.conf.buster-default.sample "${wpa_supplicant_conf}"
        sudo sed -i 's/%WIFIssid%/'"$WIFIssid"'/' "${wpa_supplicant_conf}"
        sudo sed -i 's/%WIFIpass%/'"$WIFIpass"'/' "${wpa_supplicant_conf}"
        sudo sed -i 's/%WIFIcountryCode%/'"$WIFIcountryCode"'/' "${wpa_supplicant_conf}"
        sudo chown root:netdev "${wpa_supplicant_conf}"
        sudo chmod 664 "${wpa_supplicant_conf}"
    fi

    # start DHCP
    echo "Starting dhcpcd service..."
    sudo service dhcpcd start
    sudo systemctl enable dhcpcd

# / WiFi settings (SSID password)
###############################
}

existing_assets() {
    local jukebox_dir="$1"
    local backup_dir="$2"

    #####################################################
    # EXISTING ASSETS TO USE FROM EXISTING INSTALL

    if [ "${EXISTINGuse}" == "YES" ]; then
        # RFID config for system control
        if [ "${EXISTINGuseRfidConf}" == "YES" ]; then
            # read old values and write them into new file (copied above already)
            # do not overwrite but use 'sed' in case there are new vars in new version installed

            # Read the existing RFID config file line by line and use
            # only lines which are separated (IFS) by '='.
            while IFS='=' read -r key val ; do
                # $var should be stripped of possible leading or trailing "
                val=${val%\"}
                val=${val#\"}
                key=${key}
                # Additional error check: key should not start with a hash and not be empty.
                if [ ! "${key:0:1}" == '#' ] && [ -n "$key" ]; then
                    # Replace the matching value in the newly created conf file
                    sed -i 's/%'"$key"'%/'"$val"'/' "${jukebox_dir}"/settings/rfid_trigger_play.conf
                fi
            done <"${backup_dir}"/settings/rfid_trigger_play.conf
        fi

        # RFID shortcuts for audio folders
        if [ "${EXISTINGuseRfidLinks}" == "YES" ]; then
            # copy from backup to new install
            cp -R "${backup_dir}"/shared/shortcuts/* "${jukebox_dir}"/shared/shortcuts/
        fi

        # Audio folders: use existing
        if [ "${EXISTINGuseAudio}" == "YES" ]; then
            # copy from backup to new install
            cp -R "${backup_dir}"/shared/audiofolders/* "$DIRaudioFolders/"
        fi

        # GPIO: use existing file
        if [ "${EXISTINGuseGpio}" == "YES" ]; then
            # copy from backup to new install
            cp "${backup_dir}"/settings/gpio_settings.ini "${jukebox_dir}"/settings/gpio_settings.ini
        fi

        # Button USB Encoder: use existing file
        if [ "${EXISTINGuseButtonUSBEncoder}" == "YES" ]; then
            # copy from backup to new install
            cp "${backup_dir}"/components/controls/buttons_usb_encoder/deviceName.txt "${jukebox_dir}"/components/controls/buttons_usb_encoder/deviceName.txt
            cp "${backup_dir}"/components/controls/buttons_usb_encoder/buttonMap.json "${jukebox_dir}"/components/controls/buttons_usb_encoder/buttonMap.json
            # make buttons_usb_encoder.py ready to be use from phoniebox-buttons-usb-encoder service
            sudo chmod +x "${jukebox_dir}"/components/controls/buttons_usb_encoder/buttons_usb_encoder.py
            # make sure service is still enabled by registering again
            USB_BUTTONS_SERVICE="/etc/systemd/system/phoniebox-buttons-usb-encoder.service"
            sudo cp -v "${jukebox_dir}"/components/controls/buttons_usb_encoder/phoniebox-buttons-usb-encoder.service.sample "${USB_BUTTONS_SERVICE}"
            # Replace homedir; double quotes for variable expansion
            sudo sed -i "s%/home/pi%${HOME_DIR}%g" "${USB_BUTTONS_SERVICE}"
            sudo systemctl start phoniebox-buttons-usb-encoder.service
            sudo systemctl enable phoniebox-buttons-usb-encoder.service
        fi

        # Sound effects: use existing startup / shutdown sounds
        if [ "${EXISTINGuseSounds}" == "YES" ]; then
            # copy from backup to new install
            cp "${backup_dir}"/shared/startupsound.mp3 "${jukebox_dir}"/shared/startupsound.mp3
            cp "${backup_dir}"/shared/shutdownsound.mp3 "${jukebox_dir}"/shared/shutdownsound.mp3
        fi

    fi

    # / EXISTING ASSETS TO USE FROM EXISTING INSTALL
    ################################################
}


folder_access() {
    local jukebox_dir="$1"
    local user_group="$2"
    local mod="$3"

    #####################################################
    # Folders and Access Settings

    echo "Setting owner and permissions for directories..."

    # create playlists folder
    mkdir -p "${jukebox_dir}"/playlists
    sudo chown -R "${user_group}" "${jukebox_dir}"/playlists
    sudo chmod -R "${mod}" "${jukebox_dir}"/playlists

    # make sure the shared folder is accessible by the web server
    sudo chown -R "${user_group}" "${jukebox_dir}"/shared
    sudo chmod -R "${mod}" "${jukebox_dir}"/shared

    # make sure the htdocs folder can be changed by the web server
    sudo chown -R "${user_group}" "${jukebox_dir}"/htdocs
    sudo chmod -R "${mod}" "${jukebox_dir}"/htdocs

    sudo chown -R "${user_group}" "${jukebox_dir}"/settings
    sudo chmod -R "${mod}" "${jukebox_dir}"/settings

    # logs dir accessible by pi and www-data
    sudo chown "${user_group}" "${jukebox_dir}"/logs
    sudo chmod "${mod}" "${jukebox_dir}"/logs

    # audio folders might be somewhere else, so treat them separately
    sudo chown "${user_group}" "${DIRaudioFolders}"
    sudo chmod "${mod}" "${DIRaudioFolders}"

    # make sure bash scripts have the right settings
    sudo chown "${user_group}" "${jukebox_dir}"/scripts/*.sh
    sudo chmod +x "${jukebox_dir}"/scripts/*.sh
    sudo chown "${user_group}" "${jukebox_dir}"/scripts/*.py
    sudo chmod +x "${jukebox_dir}"/scripts/*.py

    # set audio volume to 100%
    # see: https://github.com/MiczFlor/RPi-Jukebox-RFID/issues/54
    sudo amixer cset numid=1 100%

    # delete the global.conf file, in case somebody manually copied stuff back and forth
    # this will be created the first time the Phoniebox is put to use by web app or RFID
    GLOBAL_CONF="${jukebox_dir}"/settings/global.conf
    if [ -f "${GLOBAL_CONF}" ]; then
        echo "global.conf needs to be deleted."
        rm "${GLOBAL_CONF}"
    fi

    # / Access settings
    #####################################################
}

autohotspot() {
    local jukebox_dir="$1"

    # Behave the same as other steps and only add configuration if selected and dont remove
    if [ "${AUTOHOTSPOTconfig}" == "YES" ]; then
        local setup_script="${jukebox_dir}/scripts/helperscripts/setup_autohotspot.sh"
        sudo chmod +x "${setup_script}"
        "${setup_script}" "${jukebox_dir}" "${AUTOHOTSPOTconfig}" "${AUTOHOTSPOTssid}" "${AUTOHOTSPOTcountryCode}" "${AUTOHOTSPOTpass}" "${AUTOHOTSPOTip}"
    fi
}

finish_installation() {
    local jukebox_dir="$1"
    echo "
#
# INSTALLATION FINISHED
#
#####################################################
"

    #####################################################
    # Register external device(s)

    echo "If you are using an RFID reader, connect it to your RPi."
    echo "(In case your RFID reader required soldering, consult the manual.)"
    # Use -e to display response of user in the logfile
    read -e -r -p "Have you connected your RFID reader? [Y/n] " response
    case "$response" in
        [nN][oO]|[nN])
            ;;
        *)
            echo  'Please select the RFID reader you want to use'
            options=("USB-Reader (e.g. Neuftech)" "RC522" "PN532" "Manual configuration" "Multiple RFID reader")
            select opt in "${options[@]}"; do
                case $opt in
                    "USB-Reader (e.g. Neuftech)")
                        cd "${jukebox_dir}"/scripts/ || exit
                        python3 RegisterDevice.py
                        sudo chown pi:www-data "${jukebox_dir}"/scripts/deviceName.txt
                        sudo chmod 644 "${jukebox_dir}"/scripts/deviceName.txt
                        break
                        ;;
                    "RC522")
                        bash "${jukebox_dir}"/components/rfid-reader/RC522/setup_rc522.sh
                        break
                        ;;
                    "PN532")
                        bash "${jukebox_dir}"/components/rfid-reader/PN532/setup_pn532.sh
                        break
                        ;;
                    "Manual configuration")
                        echo "Please configure your reader manually."
                        break
                        ;;
                    "Multiple RFID reader")
                        cd "${jukebox_dir}"/scripts/ || exit
                        sudo python3 RegisterDevice.py.Multi
                        break
                        ;;
                    *)
                        echo "This is not a number"
                        ;;
                esac
            done
    esac

    echo
    echo "DONE. Let the sounds begin."
    echo "Find more information and documentation on the github account:"
    echo "https://github.com/MiczFlor/RPi-Jukebox-RFID/wiki/"

    echo "Reboot is needed to activate all settings"
    # Use -e to display response of user in the logfile
    read -e -r -p "Would you like to reboot now? [Y/n] " response
    case "$response" in
        [nN][oO]|[nN])
        # Close logging
        log_close
            ;;
        *)
        # Close logging
        log_close
            sudo shutdown -r now
            ;;
    esac
}

########
# Main #
########
main() {
    checkPrerequisite

    # Skip interactive Samba WINS config dialog
    echo "samba-common samba-common/dhcp boolean false" | sudo debconf-set-selections

    if [[ ${INTERACTIVE} == "true" ]]; then
        welcome
        #reset_install_config_file
        config_wifi
        check_existing "${JUKEBOX_HOME_DIR}" "${JUKEBOX_BACKUP_DIR}" "${HOME_DIR}"
        config_autohotspot
        config_audio_interface
        config_spotify
        config_mpd
        config_audio_folder "${JUKEBOX_HOME_DIR}"
        config_gpio
    else
        echo "Non-interactive installation!"
        check_config_file
    fi
    install_main "${JUKEBOX_HOME_DIR}"
    wifi_settings "${JUKEBOX_HOME_DIR}"
    autohotspot "${JUKEBOX_HOME_DIR}"
    existing_assets "${JUKEBOX_HOME_DIR}" "${JUKEBOX_BACKUP_DIR}"
    folder_access "${JUKEBOX_HOME_DIR}" "pi:www-data" 775

    # Copy PhonieboxInstall.conf configuration file to settings folder
    sudo cp "${HOME_DIR}/PhonieboxInstall.conf" "${JUKEBOX_HOME_DIR}/settings/"
    sudo chown pi:www-data "${JUKEBOX_HOME_DIR}/settings/PhonieboxInstall.conf"
    sudo chmod 775 "${JUKEBOX_HOME_DIR}/settings/PhonieboxInstall.conf"

    if [[ ${INTERACTIVE} == "true" ]]; then
        finish_installation "${JUKEBOX_HOME_DIR}"
    else
        echo "Skipping USB device setup..."
        echo "For manual registration of a USB card reader type:"
        echo "python3 ${JUKEBOX_HOME_DIR}/scripts/RegisterDevice.py"
        echo " "
        echo "Reboot is required to activate all settings!"
    fi
}

start=$(date +%s)

main

end=$(date +%s)
runtime=$((end-start))
((h=${runtime}/3600))
((m=(${runtime}%3600)/60))
((s=${runtime}%60))
echo "Done (in ${h}h ${m}m ${s}s)."

#####################################################
# notes for things to do

# CLEANUP
## remove dir BACKUP (possibly not, because we do this at the beginning after user confirms for latest config)
#####################################################<|MERGE_RESOLUTION|>--- conflicted
+++ resolved
@@ -871,7 +871,7 @@
     local apt_get="sudo apt-get -qq --yes"
     local allow_downgrades="--allow-downgrades --allow-remove-essential --allow-change-held-packages"
     local pip_install="sudo python3 -m pip install --upgrade --force-reinstall -q"
- 
+
     clear
 
     echo "#####################################################
@@ -943,11 +943,7 @@
         call_with_args_from_file "${jukebox_dir}"/packages-raspberrypi.txt ${apt_get} ${allow_downgrades} install
     fi
 
-<<<<<<< HEAD
     call_with_args_from_file "${jukebox_dir}"/packages.txt ${apt_get} ${allow_downgrades} install
-=======
-    ${apt_get} ${allow_downgrades} install samba samba-common-bin gcc lighttpd php-common php-cgi php at mpd mpc mpg123 git ffmpeg resolvconf spi-tools netcat-traditional alsa-utils lsof procps
->>>>>>> 093cc61f
 
     # in the docker test env fiddling with resolv.conf causes issues, see https://stackoverflow.com/a/60576223
     if [ "$DOCKER_RUNNING" != "true" ]; then
