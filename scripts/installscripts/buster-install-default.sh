--- conflicted
+++ resolved
@@ -480,7 +480,7 @@
 # Install required spotify packages
 if [ $SPOTinstall == "YES" ]
 then
-    sudo apt-get install --yes mopidy=2.3.1-1
+  sudo apt-get install --yes mopidy=2.3.1-1
 	sudo python2.7 -m pip install Mopidy==2.3.*
 
 	sudo apt-get --yes --allow-downgrades --allow-remove-essential --allow-change-held-packages install libspotify12 python-cffi python-ply python-pycparser python-spotify
@@ -496,11 +496,7 @@
 	# pylast >= 3.0.0 removed the python2 support
 	sudo pip install pylast==2.4.0
 	# not sure tornado still needs to be downgraded now that Mopidy 3 is not installed and tornado seems to be 5.1
-<<<<<<< HEAD
-  	sudo pip install 'tornado==5.0'
-=======
-    sudo pip install 'tornado==5.0'
->>>>>>> 4a7800e9
+ 	sudo pip install 'tornado==5.0'
 	sudo pip install Mopidy-Iris
 fi
 
