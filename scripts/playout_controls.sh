#!/bin/bash

# This shell script contains all the functionality to control
# playout and change volume and the like.
# This script is called from the web app and the bash script.
# The purpose is to have all playout logic in one place, this
# makes further development and potential replacement of 
# the playout player easier.

# $DEBUG true|false
# prints $COMMAND in the terminal and/or log file
DEBUG=false

# Set the date and time of now
NOW=`date +%Y-%m-%d.%H:%M:%S`

# USAGE EXAMPLES:
# 
# shutdown RPi:
# ./playout_controls.sh -c=shutdown
# 
# set volume to 80%
# ./playout_controls.sh -c=setvolume -v=80
#
# VALID COMMANDS:
# shutdown
# shutdownsilent
# shutdownafter
# reboot
# scan
# mute
# setvolume
# setmaxvolume
# volumeup
# volumedown
# getvolume
# getmaxvolume
# setvolstep
# getvolstep
# playerstop
# playerstopafter
# playernext
# playerprev
# playerpause
# playerplay
# playerreplay
# playerrepeat
# playershuffle
# playlistclear
# playlistaddplay
# playlistadd
# getidletime
# setidletime
# disablewifi
# enablewifi
# togglewifi
# recordstart
# recordstop
# recordplaylatest

# SET VARIABLES
# The variables can be changed in the ../settings dir.
# Relevant files are:
# * ../settings/Audio_Volume_Change_Step
# * ../settings/Audio_iFace_Name

# The absolute path to the folder whjch contains all the scripts.
# Unless you are working with symlinks, leave the following line untouched.
PATHDATA="$( cd "$( dirname "${BASH_SOURCE[0]}" )" && pwd )"
if [ "$DEBUG" == "true" ]; then echo "########### SCRIPT playout_controls.sh ($NOW) ##" >> $PATHDATA/../logs/debug.log; fi

###########################################################
# Read global configuration file (and create is not exists) 
# create the global configuration file from single files - if it does not exist
if [ ! -f $PATHDATA/../settings/global.conf ]; then
    . inc.writeGlobalConfig.sh
fi
. $PATHDATA/../settings/global.conf
# contains:
# AUDIOFOLDERSPATH
# PLAYLISTSFOLDERPATH
# SECONDSWIPE
# AUDIOIFACENAME
# AUDIOVOLCHANGESTEP
# AUDIOVOLMAXLIMIT
# AUDIOVOLMINLIMIT
# VOLCHANGEIDLE
# IDLETIMESHUTDOWN
# SHOWCOVER
# EDITION
# LANG
# VERSION
###########################################################

#################################
# path to file storing the current volume level
# this file does not need to exist
# it will be created or deleted by this script
VOLFILE=$PATHDATA/../settings/Audio_Volume_Level

#############################################################

# Get args from command line (see Usage above)
# Read the args passed on by the command line
# see following file for details:
. $PATHDATA/inc.readArgsFromCommandLine.sh

if [ "$DEBUG" == "true" ]; then echo "VAR COMMAND: $COMMAND" >> $PATHDATA/../logs/debug.log; fi
if [ "$DEBUG" == "true" ]; then echo "VAR VALUE: $VALUE" >> $PATHDATA/../logs/debug.log; fi

case $COMMAND in 
    shutdown)
        if [ "$DEBUG" == "true" ]; then echo "   shutdown" >> $PATHDATA/../logs/debug.log; fi
        $PATHDATA/resume_play.sh -c=savepos && mpc clear
        #remove shuffle mode if active
        SHUFFLE_STATUS=$(echo -e status\\nclose | nc -w 1 localhost 6600 | grep -o -P '(?<=random: ).*')
        if [ "$SHUFFLE_STATUS" == 1 ] ; then  mpc random off; fi
        sleep 1
        /usr/bin/mpg123 $PATHDATA/../shared/shutdownsound.mp3 
        sleep 3
        sudo poweroff
        ;;
    shutdownsilent)
        # doesn't play a shutdown sound
        $PATHDATA/resume_play.sh -c=savepos && mpc clear
        #remove shuffle mode if active
        SHUFFLE_STATUS=$(echo -e status\\nclose | nc -w 1 localhost 6600 | grep -o -P '(?<=random: ).*')
        if [ "$SHUFFLE_STATUS" == 1 ] ; then  mpc random off; fi
    sudo poweroff
        ;;
    shutdownafter)
        # remove shutdown times if existent
        for i in `sudo atq -q t | awk '{print $1}'`;do sudo atrm $i;done
        # -c=shutdownafter -v=0 is to remove the shutdown timer
        if [ $VALUE -gt 0 ];
        then
            # shutdown pi after $VALUE minutes
            echo "$PATHDATA/playout_controls.sh -c=shutdownsilent" | at -q t now + $VALUE minute
        fi 
        ;;
    reboot)
        $PATHDATA/resume_play.sh -c=savepos && mpc clear
        #remove shuffle mode if active
        SHUFFLE_STATUS=$(echo -e status\\nclose | nc -w 1 localhost 6600 | grep -o -P '(?<=random: ).*')
        if [ "$SHUFFLE_STATUS" == 1 ] ; then  mpc random off; fi
        sudo reboot
        ;;
    scan)
        $PATHDATA/resume_play.sh -c=savepos && mpc clear
        #remove shuffle mode if active
        SHUFFLE_STATUS=$(echo -e status\\nclose | nc -w 1 localhost 6600 | grep -o -P '(?<=random: ).*')
        if [ "$SHUFFLE_STATUS" == 1 ] ; then  mpc random off; fi
        sudo systemctl stop mopidy
        sudo mopidyctl local scan
        sudo systemctl start mopidy
        ;;
    mute)
        if [ ! -f $VOLFILE ]; then
            # $VOLFILE does NOT exist == audio on
            # read volume in percent and write to $VOLFILE
            echo -e status\\nclose | nc -w 1 localhost 6600 | grep -o -P '(?<=volume: ).*' > $VOLFILE
            # set volume to 0%
            echo -e setvol 0\\nclose | nc -w 1 localhost 6600
        else
            # $VOLFILE DOES exist == audio off
            # read volume level from $VOLFILE and set as percent
            echo -e setvol `<$VOLFILE`\\nclose | nc -w 1 localhost 6600        
            # delete $VOLFILE
            rm -f $VOLFILE
        fi
        ;;
    setvolume)
        #increase volume only if VOLPERCENT is below the max volume limit and above min volume limit
        if [ $VALUE -le $AUDIOVOLMAXLIMIT ] && [ $VALUE -ge $AUDIOVOLMINLIMIT ];
        then
            # set volume level in percent
            echo -e setvol $VALUE\\nclose | nc -w 1 localhost 6600
        else
<<<<<<< HEAD
            if [ $VALUE -gt $AUDIOVOLMAXLIMIT ];
            then
                # if we are over the max volume limit, set the volume to maxvol
                echo -e setvol $AUDIOVOLMAXLIMIT\\nclose | nc -w 1 localhost 6600
            fi
            if [ $VALUE -lt $AUDIOVOLMINLIMIT ];
            then
                # if we are unter the min volume limit, set the volume to minvol
                echo -e setvol $AUDIOVOLMINLIMIT\\nclose | nc -w 1 localhost 6600
=======
            if [ $VALUE -gt $MAXVOL ];
            then
                # if we are over the max volume limit, set the volume to maxvol
                echo -e setvol $MAXVOL\\nclose | nc -w 1 localhost 6600
            fi
            if [ $VALUE -lt $MINVOL ];
            then
                # if we are unter the min volume limit, set the volume to minvol
                echo -e setvol $MINVOL\\nclose | nc -w 1 localhost 6600
>>>>>>> b527f2c3
            fi
        fi
        ;;
    volumeup)
        #check for volume change during idle
        if [ $VOLCHANGEIDLE == "FALSE" ] || [ $VOLCHANGEIDLE == "OnlyDown" ];
        then
            PLAYSTATE=$(echo -e "status\nclose" | nc -w 1 localhost 6600 | grep -o -P '(?<=state: ).*')
            if [ "$PLAYSTATE" != "play" ]
            then
                #Volume change is not allowed - leave program
                exit 1
            fi
        fi
        if [ ! -f $VOLFILE ]; then
            if [ -z $VALUE ]; then
                VALUE=1
            fi
            # $VOLFILE does NOT exist == audio on
            # read volume in percent
            VOLPERCENT=$(echo -e status\\nclose | nc -w 1 localhost 6600 | grep -o -P '(?<=volume: ).*')
            # increase by $AUDIOVOLCHANGESTEP
            VOLPERCENT=`expr ${VOLPERCENT} + \( ${AUDIOVOLCHANGESTEP} \* ${VALUE} \)` 
            #increase volume only if VOLPERCENT is below the max volume limit
            if [ $VOLPERCENT -le $AUDIOVOLMAXLIMIT ];
            then
                # set volume level in percent
                echo -e setvol +$VOLPERCENT\\nclose | nc -w 1 localhost 6600
            else
                # if we are over the max volume limit, set the volume to maxvol
                echo -e setvol $AUDIOVOLMAXLIMIT\\nclose | nc -w 1 localhost 6600
            fi
        else
            # $VOLFILE DOES exist == audio off
            # read volume level from $VOLFILE and set as percent
            echo -e setvol `<$VOLFILE`\\nclose | nc -w 1 localhost 6600
            # delete $VOLFILE
            rm -f $VOLFILE
        fi
        ;;
    volumedown)
        #check for volume change during idle
        if [ $VOLCHANGEIDLE == "FALSE" ] || [ $VOLCHANGEIDLE == "OnlyUp" ];
        then
            PLAYSTATE=$(echo -e "status\nclose" | nc -w 1 localhost 6600 | grep -o -P '(?<=state: ).*')
            if [ "$PLAYSTATE" != "play" ]
            then
                #Volume change is not allowed - leave program
                exit 1
            fi
        fi
        if [ ! -f $VOLFILE ]; then
            if [ -z $VALUE ]; then
                VALUE=1
            fi
            # $VOLFILE does NOT exist == audio on
            # read volume in percent
            VOLPERCENT=$(echo -e status\\nclose | nc -w 1 localhost 6600 | grep -o -P '(?<=volume: ).*')
<<<<<<< HEAD
            # decrease by $AUDIOVOLCHANGESTEP
            VOLPERCENT=`expr ${VOLPERCENT} - \( ${AUDIOVOLCHANGESTEP} \* ${VALUE} \)` 
            #decrease volume only if VOLPERCENT is above the min volume limit
            if [ $VOLPERCENT -ge $AUDIOVOLMINLIMIT ];
=======
            # decrease by $VOLSTEP
            VOLPERCENT=`expr ${VOLPERCENT} - \( ${VOLSTEP} \* ${VALUE} \)` 
            #decrease volume only if VOLPERCENT is above the min volume limit
            if [ $VOLPERCENT -ge $MINVOL ];
>>>>>>> b527f2c3
            then
                # set volume level in percent
                echo -e setvol +$VOLPERCENT\\nclose | nc -w 1 localhost 6600
            else
                # if we are below the min volume limit, set the volume to minvol
<<<<<<< HEAD
                echo -e setvol $AUDIOVOLMINLIMIT\\nclose | nc -w 1 localhost 6600
=======
                echo -e setvol $MINVOL\\nclose | nc -w 1 localhost 6600
>>>>>>> b527f2c3
            fi
        else
            # $VOLFILE DOES exist == audio off
            # read volume level from $VOLFILE and set as percent
            echo -e setvol `<$VOLFILE`\\nclose | nc -w 1 localhost 6600
            # delete $VOLFILE
            rm -f $VOLFILE
        fi
        ;;
    getvolume)
        # read volume in percent
        VOLPERCENT=$(echo -e status\\nclose | nc -w 1 localhost 6600 | grep -o -P '(?<=volume: ).*')
        echo $VOLPERCENT
<<<<<<< HEAD
    ;;
=======
        ;;
>>>>>>> b527f2c3
    setmaxvolume)
        # read volume in percent
        VOLPERCENT=$(echo -e status\\nclose | nc -w 1 localhost 6600 | grep -o -P '(?<=volume: ).*')
        # if volume of the box is greater than wanted maxvolume, set volume to maxvolume 
        if [ $VOLPERCENT -gt $VALUE ];
        then
            echo -e setvol $VALUE | nc -w 1 localhost 6600
        fi
        # write new value to file
        echo "$VALUE" > $PATHDATA/../settings/Max_Volume_Limit       
        # crate global config file because individual setting got changed
        . inc.writeGlobalConfig.sh
        ;;
    getmaxvolume)
        echo $AUDIOVOLMAXLIMIT
        ;;
    setvolstep)
        # write new value to file
        echo "$VALUE" > $PATHDATA/../settings/Audio_Volume_Change_Step       
        # crate global config file because individual setting got changed
        . inc.writeGlobalConfig.sh
        ;;
    getvolstep)
        echo $AUDIOVOLCHANGESTEP
        ;;
    playerstop)
        # stop the player
        $PATHDATA/resume_play.sh -c=savepos && mpc stop
        if [ -e $AUDIOFOLDERSPATH/playing.txt ]
        then
            sudo rm $AUDIOFOLDERSPATH/playing.txt
        fi
        if [ "$DEBUG" == "true" ]; then echo "remove playing.txt" >> $PATHDATA/../logs/debug.log; fi
        ;;
    playerstopafter)
        # remove playerstop timer if existent
        for i in `sudo atq -q s | awk '{print $1}'`;do sudo atrm $i;done
        # stop player after $VALUE minutes
        if [ $VALUE -gt 0 ];
        then
            echo "mpc stop" | at -q s now + $VALUE minute
        fi
        ;;
    playernext)
        # play next track in playlist (==folder)
        mpc next
        ;;
    playerprev)
        # play previous track in playlist (==folder)
        mpc prev
        ;;
    playerpause)
        # pause current track
        # mpc knows "pause", which pauses only, and "toggle" which pauses and unpauses, whatever is needed
        mpc toggle
        ;;
    playerplay)
        # play / resume current track
        if [ "$DEBUG" == "true" ]; then echo "Attempting to play: $VALUE" >> $PATHDATA/../logs/debug.log; fi
        # May be called with e.g. -v=1 to start a track in the middle of the playlist.
        # Note: the numbering of the tracks starts with 0, so -v=1 starts the second track
        # of the playlist
        # Another note: "mpc play 1" starts the first track (!)

        # Change some settings according to current folder IF the folder.conf exists
        . $PATHDATA/inc.settingsFolderSpecific.sh

        # No checking for resume if the audio is paused, just unpause it
        PLAYSTATE=$(echo -e "status\nclose" | nc -w 1 localhost 6600 | grep -o -P '(?<=state: ).*')
        if [ "$PLAYSTATE" == "pause" ]
        then
            echo -e "play $VALUE\nclose" | nc -w 1 localhost 6600
        else
            $PATHDATA/resume_play.sh -c=resume -v=$VALUE
        fi
        ;;
    playerseek)
        # jumps back and forward in track.
        # Usage: ./playout_controls.sh -c=playerseek -v=+15 to jump 15 seconds ahead
        #        ./playout_controls.sh -c=playerseek -v=-10 to jump 10 seconds back
        # Note: Not using "mpc seek" here as it fails if one tries to jump ahead of the beginning of the track
        # (e.g. "mpc seek -15" executed at an elapsed time of 10 seconds let the player hang).
        # mpd seekcur can handle this.
        echo -e "seekcur $VALUE\nclose" | nc -w 1 localhost 6600
        ;;
    playerreplay)
        # start the playing track from beginning
        mpc seek 0
        ;;
    playerrepeat)
        # repeats a single track or a playlist. 
        # Remark: If "single" is "on" but "repeat" is "off", the playout stops after the current song.
        # This command may be called with ./playout_controls.sh -c=playerrepeat -v=single, playlist or off
        case $VALUE in     
            single)
                mpc repeat on
                mpc single on
                ;;
            playlist)
                mpc repeat on
                mpc single off
                ;;
            *)
                mpc repeat off
                mpc single off
                ;;
        esac
        ;;
    playershuffle)
        # toogles shuffle mode on/off (not only the current playlist but for the whole mpd)
        # this is why a check if "random on" has to be done for shutdown and reboot
        # This command may be called with ./playout_controls.sh -c=playershuffle
        mpc shuffle
<<<<<<< HEAD
    ;;
=======
        ;;
>>>>>>> b527f2c3
    playlistclear)
        # clear playlist
        $PATHDATA/resume_play.sh -c=savepos
        mpc clear
<<<<<<< HEAD
    ;;
=======
        ;;
>>>>>>> b527f2c3
    playlistaddplay)
        # add to playlist (and play)
        # this command clears the playlist, loads a new playlist and plays it. It also handles the resume play feature.
        # FOLDER = rel path from audiofolders
        # VALUE = name of playlist
        if [ "$DEBUG" == "true" ]; then echo "   playlistaddplay VALUE: $VALUE" >> $PATHDATA/../logs/debug.log; fi
        if [ "$DEBUG" == "true" ]; then echo "   playlistaddplay FOLDER: $FOLDER" >> $PATHDATA/../logs/debug.log; fi

        # first save position (if resume play is on) then clear playlist
        $PATHDATA/resume_play.sh -c=savepos
        mpc clear

        # write latest folder played to settings file
        sudo echo ${FOLDER} > $PATHDATA/../settings/Latest_Folder_Played
        sudo chmod 777 $PATHDATA/../settings/Latest_Folder_Played
        if [ "$DEBUG" == "true" ]; then echo "echo ${FOLDER} > $PATHDATA/../settings/Latest_Folder_Played" >> $PATHDATA/../logs/debug.log; fi
        if [ "$DEBUG" == "true" ]; then echo "VAR Latest_Folder_Played: $Latest_Folder_Played" >> $PATHDATA/../logs/debug.log; fi

<<<<<<< HEAD
        # call shuffle_check HERE to enable/disable folder-based shuffeling (mpc shuffle is different to random, because when you shuffle before playing, you start your playlist with a different track EVERYTIME. With random you EVER has the first song and random from track 2.
        mpc load "${VALUE//\//SLASH}" && $PATHDATA/shuffle_play.sh -c=shuffle_check && $PATHDATA/resume_play.sh -c=resume
        if [ "$DEBUG" == "true" ]; then echo "mpc load "${VALUE//\//SLASH}" && $PATHDATA/resume_play.sh -c=resume" >> $PATHDATA/../logs/debug.log; fi
        if [ "$DEBUG" == "true" ]; then echo "entering: shuffle_play.sh to execute shuffle_check" >> $PATHDATA/../logs/debug.log; fi
    ;;
=======
        # OLD VERSION: 
        # call shuffle_check HERE to enable/disable folder-based shuffling 
        # (mpc shuffle is different to random, because when you shuffle before playing, 
        # you start your playlist with a different track EVERYTIME. With random you EVER 
        # has the first song and random from track 2.
        # mpc load "${VALUE//\//SLASH}" && $PATHDATA/shuffle_play.sh -c=shuffle_check && $PATHDATA/single_play.sh -c=single_check && $PATHDATA/resume_play.sh -c=resume
        
        # NEW VERSION:
        # Change some settings according to current folder IF the folder.conf exists
        . $PATHDATA/inc.settingsFolderSpecific.sh
        # Now load and play
        mpc load "${VALUE//\//SLASH}" && $PATHDATA/resume_play.sh -c=resume
        if [ "$DEBUG" == "true" ]; then echo "mpc load "${VALUE//\//SLASH}" && $PATHDATA/resume_play.sh -c=resume" >> $PATHDATA/../logs/debug.log; fi
        ;;
>>>>>>> b527f2c3
    playlistadd)
        # add to playlist, no autoplay
        # save playlist playing
        mpc load "${VALUE}"
        ;;
    setidletime)
        # write new value to file
        echo "$VALUE" > $PATHDATA/../settings/Idle_Time_Before_Shutdown
        # create global config file because individual setting got changed
        . inc.writeGlobalConfig.sh
        # restart service to apply the new value
        sudo systemctl restart phoniebox-idle-watchdog.service &
        ;;
    getidletime)
        echo $IDLETIMESHUTDOWN
        ;;
    enablewifi)
        rfkill unblock wifi
        ;;
    disablewifi)
        # see https://forum-raspberrypi.de/forum/thread/25696-bluetooth-und-wlan-deaktivieren/#pid226072 seems to disable wifi,
        # as good as it gets
        rfkill block wifi
        ;;
    togglewifi)
        # function to allow toggle the wifi state
        # Build special for franzformator
        if [[ $(rfkill list wifi | grep -i "Soft blocked: no")  > 0 ]]
        then
            echo "Wifi will now be deactivated"
            rfkill block wifi
        else
<<<<<<< HEAD
                echo "Wifi will now be activated"
=======
                echo "Wifi will noow be activated"
>>>>>>> b527f2c3
            rfkill unblock wifi
        fi
        ;;
    recordstart)    
        #mkdir $AUDIOFOLDERSPATH/Recordings
        #kill the potential current playback
        sudo pkill aplay
        #start recorder if not already started 
        if ! pgrep -x "arecord" > /dev/null
        then    
            echo "start recorder"    
            arecord -D plughw:1 --duration=$VALUE -f cd -vv $AUDIOFOLDERSPATH/Recordings/$(date +"%Y-%m-%d_%H-%M-%S").wav &
        else
            echo "device is already recording"
        fi
        ;;
    recordstop)
        #kill arecord instances
        sudo pkill arecord
        ;;
        recordplaylatest)
        #kill arecord and aplay instances
        sudo pkill arecord
        sudo pkill aplay
        aplay `ls $AUDIOFOLDERSPATH/Recordings/*.wav -1t|head -1`
        ;;
    *)
        echo Unknown COMMAND $COMMAND VALUE $VALUE
        if [ "$DEBUG" == "true" ]; then echo "Unknown COMMAND ${COMMAND} VALUE ${VALUE}" >> $PATHDATA/../logs/debug.log; fi
        ;;
esac<|MERGE_RESOLUTION|>--- conflicted
+++ resolved
@@ -126,7 +126,7 @@
         #remove shuffle mode if active
         SHUFFLE_STATUS=$(echo -e status\\nclose | nc -w 1 localhost 6600 | grep -o -P '(?<=random: ).*')
         if [ "$SHUFFLE_STATUS" == 1 ] ; then  mpc random off; fi
-    sudo poweroff
+        sudo poweroff
         ;;
     shutdownafter)
         # remove shutdown times if existent
@@ -176,7 +176,6 @@
             # set volume level in percent
             echo -e setvol $VALUE\\nclose | nc -w 1 localhost 6600
         else
-<<<<<<< HEAD
             if [ $VALUE -gt $AUDIOVOLMAXLIMIT ];
             then
                 # if we are over the max volume limit, set the volume to maxvol
@@ -186,17 +185,6 @@
             then
                 # if we are unter the min volume limit, set the volume to minvol
                 echo -e setvol $AUDIOVOLMINLIMIT\\nclose | nc -w 1 localhost 6600
-=======
-            if [ $VALUE -gt $MAXVOL ];
-            then
-                # if we are over the max volume limit, set the volume to maxvol
-                echo -e setvol $MAXVOL\\nclose | nc -w 1 localhost 6600
-            fi
-            if [ $VALUE -lt $MINVOL ];
-            then
-                # if we are unter the min volume limit, set the volume to minvol
-                echo -e setvol $MINVOL\\nclose | nc -w 1 localhost 6600
->>>>>>> b527f2c3
             fi
         fi
         ;;
@@ -255,27 +243,16 @@
             # $VOLFILE does NOT exist == audio on
             # read volume in percent
             VOLPERCENT=$(echo -e status\\nclose | nc -w 1 localhost 6600 | grep -o -P '(?<=volume: ).*')
-<<<<<<< HEAD
             # decrease by $AUDIOVOLCHANGESTEP
             VOLPERCENT=`expr ${VOLPERCENT} - \( ${AUDIOVOLCHANGESTEP} \* ${VALUE} \)` 
             #decrease volume only if VOLPERCENT is above the min volume limit
             if [ $VOLPERCENT -ge $AUDIOVOLMINLIMIT ];
-=======
-            # decrease by $VOLSTEP
-            VOLPERCENT=`expr ${VOLPERCENT} - \( ${VOLSTEP} \* ${VALUE} \)` 
-            #decrease volume only if VOLPERCENT is above the min volume limit
-            if [ $VOLPERCENT -ge $MINVOL ];
->>>>>>> b527f2c3
             then
                 # set volume level in percent
                 echo -e setvol +$VOLPERCENT\\nclose | nc -w 1 localhost 6600
             else
                 # if we are below the min volume limit, set the volume to minvol
-<<<<<<< HEAD
                 echo -e setvol $AUDIOVOLMINLIMIT\\nclose | nc -w 1 localhost 6600
-=======
-                echo -e setvol $MINVOL\\nclose | nc -w 1 localhost 6600
->>>>>>> b527f2c3
             fi
         else
             # $VOLFILE DOES exist == audio off
@@ -289,11 +266,7 @@
         # read volume in percent
         VOLPERCENT=$(echo -e status\\nclose | nc -w 1 localhost 6600 | grep -o -P '(?<=volume: ).*')
         echo $VOLPERCENT
-<<<<<<< HEAD
-    ;;
-=======
-        ;;
->>>>>>> b527f2c3
+        ;;
     setmaxvolume)
         # read volume in percent
         VOLPERCENT=$(echo -e status\\nclose | nc -w 1 localhost 6600 | grep -o -P '(?<=volume: ).*')
@@ -407,20 +380,12 @@
         # this is why a check if "random on" has to be done for shutdown and reboot
         # This command may be called with ./playout_controls.sh -c=playershuffle
         mpc shuffle
-<<<<<<< HEAD
-    ;;
-=======
-        ;;
->>>>>>> b527f2c3
+        ;;
     playlistclear)
         # clear playlist
         $PATHDATA/resume_play.sh -c=savepos
         mpc clear
-<<<<<<< HEAD
-    ;;
-=======
-        ;;
->>>>>>> b527f2c3
+        ;;
     playlistaddplay)
         # add to playlist (and play)
         # this command clears the playlist, loads a new playlist and plays it. It also handles the resume play feature.
@@ -439,14 +404,7 @@
         if [ "$DEBUG" == "true" ]; then echo "echo ${FOLDER} > $PATHDATA/../settings/Latest_Folder_Played" >> $PATHDATA/../logs/debug.log; fi
         if [ "$DEBUG" == "true" ]; then echo "VAR Latest_Folder_Played: $Latest_Folder_Played" >> $PATHDATA/../logs/debug.log; fi
 
-<<<<<<< HEAD
-        # call shuffle_check HERE to enable/disable folder-based shuffeling (mpc shuffle is different to random, because when you shuffle before playing, you start your playlist with a different track EVERYTIME. With random you EVER has the first song and random from track 2.
-        mpc load "${VALUE//\//SLASH}" && $PATHDATA/shuffle_play.sh -c=shuffle_check && $PATHDATA/resume_play.sh -c=resume
-        if [ "$DEBUG" == "true" ]; then echo "mpc load "${VALUE//\//SLASH}" && $PATHDATA/resume_play.sh -c=resume" >> $PATHDATA/../logs/debug.log; fi
-        if [ "$DEBUG" == "true" ]; then echo "entering: shuffle_play.sh to execute shuffle_check" >> $PATHDATA/../logs/debug.log; fi
-    ;;
-=======
-        # OLD VERSION: 
+        # OLD VERSION (pre 20190302 - delete once the new version really seems to work): 
         # call shuffle_check HERE to enable/disable folder-based shuffling 
         # (mpc shuffle is different to random, because when you shuffle before playing, 
         # you start your playlist with a different track EVERYTIME. With random you EVER 
@@ -460,7 +418,6 @@
         mpc load "${VALUE//\//SLASH}" && $PATHDATA/resume_play.sh -c=resume
         if [ "$DEBUG" == "true" ]; then echo "mpc load "${VALUE//\//SLASH}" && $PATHDATA/resume_play.sh -c=resume" >> $PATHDATA/../logs/debug.log; fi
         ;;
->>>>>>> b527f2c3
     playlistadd)
         # add to playlist, no autoplay
         # save playlist playing
@@ -493,11 +450,7 @@
             echo "Wifi will now be deactivated"
             rfkill block wifi
         else
-<<<<<<< HEAD
-                echo "Wifi will now be activated"
-=======
-                echo "Wifi will noow be activated"
->>>>>>> b527f2c3
+            echo "Wifi will now be activated"
             rfkill unblock wifi
         fi
         ;;
