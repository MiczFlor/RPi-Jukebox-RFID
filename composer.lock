--- conflicted
+++ resolved
@@ -4,16 +4,11 @@
         "Read more about it at https://getcomposer.org/doc/01-basic-usage.md#installing-dependencies",
         "This file is @generated automatically"
     ],
-<<<<<<< HEAD
     "content-hash": "41269f171e905ed359664d0b99f38cc3",
-=======
-    "content-hash": "6d659550344086ef6e414765a7a1a227",
->>>>>>> d2acaad3
     "packages": [],
     "packages-dev": [
         {
             "name": "doctrine/instantiator",
-<<<<<<< HEAD
             "version": "1.5.0",
             "source": {
                 "type": "git",
@@ -24,40 +19,20 @@
                 "type": "zip",
                 "url": "https://api.github.com/repos/doctrine/instantiator/zipball/0a0fa9780f5d4e507415a065172d26a98d02047b",
                 "reference": "0a0fa9780f5d4e507415a065172d26a98d02047b",
-=======
-            "version": "1.4.1",
-            "source": {
-                "type": "git",
-                "url": "https://github.com/doctrine/instantiator.git",
-                "reference": "10dcfce151b967d20fde1b34ae6640712c3891bc"
-            },
-            "dist": {
-                "type": "zip",
-                "url": "https://api.github.com/repos/doctrine/instantiator/zipball/10dcfce151b967d20fde1b34ae6640712c3891bc",
-                "reference": "10dcfce151b967d20fde1b34ae6640712c3891bc",
->>>>>>> d2acaad3
                 "shasum": ""
             },
             "require": {
                 "php": "^7.1 || ^8.0"
             },
             "require-dev": {
-<<<<<<< HEAD
                 "doctrine/coding-standard": "^9 || ^11",
-=======
-                "doctrine/coding-standard": "^9",
->>>>>>> d2acaad3
                 "ext-pdo": "*",
                 "ext-phar": "*",
                 "phpbench/phpbench": "^0.16 || ^1",
                 "phpstan/phpstan": "^1.4",
                 "phpstan/phpstan-phpunit": "^1",
                 "phpunit/phpunit": "^7.5 || ^8.5 || ^9.5",
-<<<<<<< HEAD
                 "vimeo/psalm": "^4.30 || ^5.4"
-=======
-                "vimeo/psalm": "^4.22"
->>>>>>> d2acaad3
             },
             "type": "library",
             "autoload": {
@@ -84,11 +59,7 @@
             ],
             "support": {
                 "issues": "https://github.com/doctrine/instantiator/issues",
-<<<<<<< HEAD
                 "source": "https://github.com/doctrine/instantiator/tree/1.5.0"
-=======
-                "source": "https://github.com/doctrine/instantiator/tree/1.4.1"
->>>>>>> d2acaad3
             },
             "funding": [
                 {
@@ -104,11 +75,7 @@
                     "type": "tidelift"
                 }
             ],
-<<<<<<< HEAD
             "time": "2022-12-30T00:15:36+00:00"
-=======
-            "time": "2022-03-03T08:28:38+00:00"
->>>>>>> d2acaad3
         },
         {
             "name": "myclabs/deep-copy",
@@ -171,7 +138,6 @@
         },
         {
             "name": "nikic/php-parser",
-<<<<<<< HEAD
             "version": "v4.15.2",
             "source": {
                 "type": "git",
@@ -182,18 +148,6 @@
                 "type": "zip",
                 "url": "https://api.github.com/repos/nikic/PHP-Parser/zipball/f59bbe44bf7d96f24f3e2b4ddc21cd52c1d2adbc",
                 "reference": "f59bbe44bf7d96f24f3e2b4ddc21cd52c1d2adbc",
-=======
-            "version": "v4.15.1",
-            "source": {
-                "type": "git",
-                "url": "https://github.com/nikic/PHP-Parser.git",
-                "reference": "0ef6c55a3f47f89d7a374e6f835197a0b5fcf900"
-            },
-            "dist": {
-                "type": "zip",
-                "url": "https://api.github.com/repos/nikic/PHP-Parser/zipball/0ef6c55a3f47f89d7a374e6f835197a0b5fcf900",
-                "reference": "0ef6c55a3f47f89d7a374e6f835197a0b5fcf900",
->>>>>>> d2acaad3
                 "shasum": ""
             },
             "require": {
@@ -234,15 +188,9 @@
             ],
             "support": {
                 "issues": "https://github.com/nikic/PHP-Parser/issues",
-<<<<<<< HEAD
                 "source": "https://github.com/nikic/PHP-Parser/tree/v4.15.2"
             },
             "time": "2022-11-12T15:38:23+00:00"
-=======
-                "source": "https://github.com/nikic/PHP-Parser/tree/v4.15.1"
-            },
-            "time": "2022-09-04T07:30:47+00:00"
->>>>>>> d2acaad3
         },
         {
             "name": "phar-io/manifest",
@@ -556,7 +504,6 @@
         },
         {
             "name": "phpunit/php-code-coverage",
-<<<<<<< HEAD
             "version": "9.2.23",
             "source": {
                 "type": "git",
@@ -567,18 +514,6 @@
                 "type": "zip",
                 "url": "https://api.github.com/repos/sebastianbergmann/php-code-coverage/zipball/9f1f0f9a2fbb680b26d1cf9b61b6eac43a6e4e9c",
                 "reference": "9f1f0f9a2fbb680b26d1cf9b61b6eac43a6e4e9c",
-=======
-            "version": "9.2.18",
-            "source": {
-                "type": "git",
-                "url": "https://github.com/sebastianbergmann/php-code-coverage.git",
-                "reference": "12fddc491826940cf9b7e88ad9664cf51f0f6d0a"
-            },
-            "dist": {
-                "type": "zip",
-                "url": "https://api.github.com/repos/sebastianbergmann/php-code-coverage/zipball/12fddc491826940cf9b7e88ad9664cf51f0f6d0a",
-                "reference": "12fddc491826940cf9b7e88ad9664cf51f0f6d0a",
->>>>>>> d2acaad3
                 "shasum": ""
             },
             "require": {
@@ -634,23 +569,15 @@
             ],
             "support": {
                 "issues": "https://github.com/sebastianbergmann/php-code-coverage/issues",
-<<<<<<< HEAD
                 "source": "https://github.com/sebastianbergmann/php-code-coverage/tree/9.2.23"
-=======
-                "source": "https://github.com/sebastianbergmann/php-code-coverage/tree/9.2.18"
->>>>>>> d2acaad3
-            },
-            "funding": [
-                {
-                    "url": "https://github.com/sebastianbergmann",
-                    "type": "github"
-                }
-            ],
-<<<<<<< HEAD
+            },
+            "funding": [
+                {
+                    "url": "https://github.com/sebastianbergmann",
+                    "type": "github"
+                }
+            ],
             "time": "2022-12-28T12:41:10+00:00"
-=======
-            "time": "2022-10-27T13:35:33+00:00"
->>>>>>> d2acaad3
         },
         {
             "name": "phpunit/php-file-iterator",
@@ -699,7 +626,6 @@
             "keywords": [
                 "filesystem",
                 "iterator"
-<<<<<<< HEAD
             ],
             "support": {
                 "issues": "https://github.com/sebastianbergmann/php-file-iterator/issues",
@@ -711,19 +637,6 @@
                     "type": "github"
                 }
             ],
-=======
-            ],
-            "support": {
-                "issues": "https://github.com/sebastianbergmann/php-file-iterator/issues",
-                "source": "https://github.com/sebastianbergmann/php-file-iterator/tree/3.0.6"
-            },
-            "funding": [
-                {
-                    "url": "https://github.com/sebastianbergmann",
-                    "type": "github"
-                }
-            ],
->>>>>>> d2acaad3
             "time": "2021-12-02T12:48:52+00:00"
         },
         {
@@ -776,7 +689,6 @@
             "homepage": "https://github.com/sebastianbergmann/php-invoker/",
             "keywords": [
                 "process"
-<<<<<<< HEAD
             ],
             "support": {
                 "issues": "https://github.com/sebastianbergmann/php-invoker/issues",
@@ -788,19 +700,6 @@
                     "type": "github"
                 }
             ],
-=======
-            ],
-            "support": {
-                "issues": "https://github.com/sebastianbergmann/php-invoker/issues",
-                "source": "https://github.com/sebastianbergmann/php-invoker/tree/3.1.1"
-            },
-            "funding": [
-                {
-                    "url": "https://github.com/sebastianbergmann",
-                    "type": "github"
-                }
-            ],
->>>>>>> d2acaad3
             "time": "2020-09-28T05:58:55+00:00"
         },
         {
@@ -923,7 +822,6 @@
         },
         {
             "name": "phpunit/phpunit",
-<<<<<<< HEAD
             "version": "9.5.27",
             "source": {
                 "type": "git",
@@ -934,18 +832,6 @@
                 "type": "zip",
                 "url": "https://api.github.com/repos/sebastianbergmann/phpunit/zipball/a2bc7ffdca99f92d959b3f2270529334030bba38",
                 "reference": "a2bc7ffdca99f92d959b3f2270529334030bba38",
-=======
-            "version": "9.5.26",
-            "source": {
-                "type": "git",
-                "url": "https://github.com/sebastianbergmann/phpunit.git",
-                "reference": "851867efcbb6a1b992ec515c71cdcf20d895e9d2"
-            },
-            "dist": {
-                "type": "zip",
-                "url": "https://api.github.com/repos/sebastianbergmann/phpunit/zipball/851867efcbb6a1b992ec515c71cdcf20d895e9d2",
-                "reference": "851867efcbb6a1b992ec515c71cdcf20d895e9d2",
->>>>>>> d2acaad3
                 "shasum": ""
             },
             "require": {
@@ -1018,11 +904,7 @@
             ],
             "support": {
                 "issues": "https://github.com/sebastianbergmann/phpunit/issues",
-<<<<<<< HEAD
                 "source": "https://github.com/sebastianbergmann/phpunit/tree/9.5.27"
-=======
-                "source": "https://github.com/sebastianbergmann/phpunit/tree/9.5.26"
->>>>>>> d2acaad3
             },
             "funding": [
                 {
@@ -1038,11 +920,7 @@
                     "type": "tidelift"
                 }
             ],
-<<<<<<< HEAD
             "time": "2022-12-09T07:31:23+00:00"
-=======
-            "time": "2022-10-28T06:00:21+00:00"
->>>>>>> d2acaad3
         },
         {
             "name": "sebastian/cli-parser",
@@ -1094,7 +972,6 @@
             },
             "funding": [
                 {
-<<<<<<< HEAD
                     "name": "Sebastian Bergmann",
                     "email": "sebastian@phpunit.de",
                     "role": "lead"
@@ -1112,12 +989,6 @@
                     "type": "github"
                 }
             ],
-=======
-                    "url": "https://github.com/sebastianbergmann",
-                    "type": "github"
-                }
-            ],
->>>>>>> d2acaad3
             "time": "2020-09-28T06:08:49+00:00"
         },
         {
